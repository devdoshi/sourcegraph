package repoupdater

import (
	"bytes"
	"context"
	"encoding/json"
	"fmt"
	"net/http"
	"net/http/httptest"
	"reflect"
	"strings"
	"testing"
	"time"

	"github.com/google/go-cmp/cmp"
	"github.com/google/go-cmp/cmp/cmpopts"
	"github.com/opentracing/opentracing-go"

	"github.com/sourcegraph/log/logtest"

	"github.com/sourcegraph/sourcegraph/internal/api"
	"github.com/sourcegraph/sourcegraph/internal/authz"
	"github.com/sourcegraph/sourcegraph/internal/conf/reposource"
	"github.com/sourcegraph/sourcegraph/internal/database"
	"github.com/sourcegraph/sourcegraph/internal/database/dbtest"
	"github.com/sourcegraph/sourcegraph/internal/extsvc"
	"github.com/sourcegraph/sourcegraph/internal/extsvc/auth"
	"github.com/sourcegraph/sourcegraph/internal/extsvc/awscodecommit"
	"github.com/sourcegraph/sourcegraph/internal/extsvc/github"
	"github.com/sourcegraph/sourcegraph/internal/extsvc/gitlab"
	"github.com/sourcegraph/sourcegraph/internal/repos"
	"github.com/sourcegraph/sourcegraph/internal/repoupdater"
	"github.com/sourcegraph/sourcegraph/internal/repoupdater/protocol"
	"github.com/sourcegraph/sourcegraph/internal/timeutil"
	"github.com/sourcegraph/sourcegraph/internal/types"
	"github.com/sourcegraph/sourcegraph/internal/types/typestest"
	"github.com/sourcegraph/sourcegraph/lib/errors"
)

func TestServer_handleRepoLookup(t *testing.T) {
	logger := logtest.Scoped(t)
	s := &Server{Logger: logger}

	h := ObservedHandler(
		logger,
		NewHandlerMetrics(),
		opentracing.NoopTracer{},
	)(s.Handler())

	repoLookup := func(t *testing.T, repo api.RepoName) (resp *protocol.RepoLookupResult, statusCode int) {
		t.Helper()
		rr := httptest.NewRecorder()
		body, err := json.Marshal(protocol.RepoLookupArgs{Repo: repo})
		if err != nil {
			t.Fatal(err)
		}
		req := httptest.NewRequest("GET", "/repo-lookup", bytes.NewReader(body))
		fmt.Printf("h: %v rr: %v req: %v\n", h, rr, req)
		h.ServeHTTP(rr, req)
		if rr.Code == http.StatusOK {
			if err := json.NewDecoder(rr.Body).Decode(&resp); err != nil {
				t.Fatal(err)
			}
		}
		return resp, rr.Code
	}
	repoLookupResult := func(t *testing.T, repo api.RepoName) protocol.RepoLookupResult {
		t.Helper()
		resp, statusCode := repoLookup(t, repo)
		if statusCode != http.StatusOK {
			t.Fatalf("http non-200 status %d", statusCode)
		}
		return *resp
	}

	t.Run("args", func(t *testing.T) {
		called := false
		mockRepoLookup = func(args protocol.RepoLookupArgs) (*protocol.RepoLookupResult, error) {
			called = true
			if want := api.RepoName("github.com/a/b"); args.Repo != want {
				t.Errorf("got owner %q, want %q", args.Repo, want)
			}
			return &protocol.RepoLookupResult{Repo: nil}, nil
		}
		defer func() { mockRepoLookup = nil }()

		repoLookupResult(t, "github.com/a/b")
		if !called {
			t.Error("!called")
		}
	})

	t.Run("not found", func(t *testing.T) {
		mockRepoLookup = func(protocol.RepoLookupArgs) (*protocol.RepoLookupResult, error) {
			return &protocol.RepoLookupResult{Repo: nil}, nil
		}
		defer func() { mockRepoLookup = nil }()

		if got, want := repoLookupResult(t, "github.com/a/b"), (protocol.RepoLookupResult{}); !reflect.DeepEqual(got, want) {
			t.Errorf("got %+v, want %+v", got, want)
		}
	})

	t.Run("unexpected error", func(t *testing.T) {
		mockRepoLookup = func(protocol.RepoLookupArgs) (*protocol.RepoLookupResult, error) {
			return nil, errors.New("x")
		}
		defer func() { mockRepoLookup = nil }()

		result, statusCode := repoLookup(t, "github.com/a/b")
		if result != nil {
			t.Errorf("got result %+v, want nil", result)
		}
		if want := http.StatusInternalServerError; statusCode != want {
			t.Errorf("got HTTP status code %d, want %d", statusCode, want)
		}
	})

	t.Run("found", func(t *testing.T) {
		want := protocol.RepoLookupResult{
			Repo: &protocol.RepoInfo{
				ExternalRepo: api.ExternalRepoSpec{
					ID:          "a",
					ServiceType: extsvc.TypeGitHub,
					ServiceID:   "https://github.com/",
				},
				Name:        "github.com/c/d",
				Description: "b",
				Fork:        true,
			},
		}
		mockRepoLookup = func(protocol.RepoLookupArgs) (*protocol.RepoLookupResult, error) {
			return &want, nil
		}
		defer func() { mockRepoLookup = nil }()
		if got := repoLookupResult(t, "github.com/c/d"); !reflect.DeepEqual(got, want) {
			t.Errorf("got %+v, want %+v", got, want)
		}
	})
}

func TestServer_EnqueueRepoUpdate(t *testing.T) {
	ctx := context.Background()

	svc := types.ExternalService{
		Kind: extsvc.KindGitHub,
		Config: `{
"URL": "https://github.com",
"Token": "secret-token"
}`,
	}

	repo := types.Repo{
		ID:   1,
		Name: "github.com/foo/bar",
		ExternalRepo: api.ExternalRepoSpec{
			ID:          "bar",
			ServiceType: extsvc.TypeGitHub,
			ServiceID:   "https://github.com",
		},
		Metadata: new(github.Repository),
	}

	initStore := func(db database.DB) repos.Store {
		store := repos.NewStore(logtest.Scoped(t), db)
		if err := store.ExternalServiceStore().Upsert(ctx, &svc); err != nil {
			t.Fatal(err)
		}
		if err := store.RepoStore().Create(ctx, &repo); err != nil {
			t.Fatal(err)
		}
		return store
	}

	type testCase struct {
		name string
		repo api.RepoName
		res  *protocol.RepoUpdateResponse
		err  string
		init func(database.DB) repos.Store
	}

	testCases := []testCase{{
		name: "returns an error on store failure",
		init: func(realDB database.DB) repos.Store {
			mockRepos := database.NewMockRepoStore()
			mockRepos.ListFunc.SetDefaultReturn(nil, errors.New("boom"))
			realStore := initStore(realDB)
			mockStore := repos.NewMockStoreFrom(realStore)
			mockStore.RepoStoreFunc.SetDefaultReturn(mockRepos)
			return mockStore
		},
		err: `store.list-repos: boom`,
	}, {
		name: "missing repo",
		init: initStore,
		repo: "foo",
		err:  `repo foo not found with response: repo "foo" not found in store`,
	}, {
		name: "existing repo",
		repo: repo.Name,
		init: initStore,
		res: &protocol.RepoUpdateResponse{
			ID:   repo.ID,
			Name: string(repo.Name),
		},
	}}

	logger := logtest.Scoped(t)
	for _, tc := range testCases {
		tc := tc
		ctx := context.Background()

		t.Run(tc.name, func(t *testing.T) {
			sqlDB := dbtest.NewDB(logger, t)
			store := tc.init(database.NewDB(logger, sqlDB))
			s := &Server{Logger: logger, Store: store, Scheduler: &fakeScheduler{}}
			srv := httptest.NewServer(s.Handler())
			defer srv.Close()
			cli := repoupdater.NewClient(srv.URL)

			if tc.err == "" {
				tc.err = "<nil>"
			}

			res, err := cli.EnqueueRepoUpdate(ctx, tc.repo)
			if have, want := fmt.Sprint(err), tc.err; have != want {
				t.Errorf("have err: %q, want: %q", have, want)
			}

			if have, want := res, tc.res; !reflect.DeepEqual(have, want) {
				t.Errorf("response: %s", cmp.Diff(have, want))
			}
		})
	}
}

func TestServer_RepoLookup(t *testing.T) {
<<<<<<< HEAD
	logger := logtest.Scoped(t)
	db := dbtest.NewDB(logger, t)
	store := repos.NewStore(logger, database.NewDB(logger, db), sql.TxOptions{})
=======
	db := dbtest.NewDB(t)
	store := repos.NewStore(logtest.Scoped(t), database.NewDB(db))
>>>>>>> 7f1aa182
	ctx := context.Background()
	clock := timeutil.NewFakeClock(time.Now(), 0)
	now := clock.Now()

	githubSource := types.ExternalService{
		Kind:         extsvc.KindGitHub,
		CloudDefault: true,
		Config:       `{}`,
	}
	awsSource := types.ExternalService{
		Kind:   extsvc.KindAWSCodeCommit,
		Config: `{}`,
	}
	gitlabSource := types.ExternalService{
		Kind:         extsvc.KindGitLab,
		CloudDefault: true,
		Config:       `{}`,
	}

	npmSource := types.ExternalService{
		Kind:   extsvc.KindNpmPackages,
		Config: `{}`,
	}

	if err := store.ExternalServiceStore().Upsert(ctx, &githubSource, &awsSource, &gitlabSource, &npmSource); err != nil {
		t.Fatal(err)
	}

	githubRepository := &types.Repo{
		Name:        "github.com/foo/bar",
		Description: "The description",
		Archived:    false,
		Fork:        false,
		CreatedAt:   now,
		UpdatedAt:   now,
		ExternalRepo: api.ExternalRepoSpec{
			ID:          "AAAAAAAAAAAAAAAAAAAAAAAAAAAAAA==",
			ServiceType: extsvc.TypeGitHub,
			ServiceID:   "https://github.com/",
		},
		Sources: map[string]*types.SourceInfo{
			githubSource.URN(): {
				ID:       githubSource.URN(),
				CloneURL: "git@github.com:foo/bar.git",
			},
		},
		Metadata: &github.Repository{
			ID:            "AAAAAAAAAAAAAAAAAAAAAAAAAAAAAA==",
			URL:           "github.com/foo/bar",
			DatabaseID:    1234,
			Description:   "The description",
			NameWithOwner: "foo/bar",
		},
	}

	awsCodeCommitRepository := &types.Repo{
		Name:        "git-codecommit.us-west-1.amazonaws.com/stripe-go",
		Description: "The stripe-go lib",
		Archived:    false,
		Fork:        false,
		CreatedAt:   now,
		ExternalRepo: api.ExternalRepoSpec{
			ID:          "f001337a-3450-46fd-b7d2-650c0EXAMPLE",
			ServiceType: extsvc.TypeAWSCodeCommit,
			ServiceID:   "arn:aws:codecommit:us-west-1:999999999999:",
		},
		Sources: map[string]*types.SourceInfo{
			awsSource.URN(): {
				ID:       awsSource.URN(),
				CloneURL: "git@git-codecommit.us-west-1.amazonaws.com/v1/repos/stripe-go",
			},
		},
		Metadata: &awscodecommit.Repository{
			ARN:          "arn:aws:codecommit:us-west-1:999999999999:stripe-go",
			AccountID:    "999999999999",
			ID:           "f001337a-3450-46fd-b7d2-650c0EXAMPLE",
			Name:         "stripe-go",
			Description:  "The stripe-go lib",
			HTTPCloneURL: "https://git-codecommit.us-west-1.amazonaws.com/v1/repos/stripe-go",
			LastModified: &now,
		},
	}

	gitlabRepository := &types.Repo{
		Name:        "gitlab.com/gitlab-org/gitaly",
		Description: "Gitaly is a Git RPC service for handling all the git calls made by GitLab",
		URI:         "gitlab.com/gitlab-org/gitaly",
		CreatedAt:   now,
		UpdatedAt:   now,
		ExternalRepo: api.ExternalRepoSpec{
			ID:          "2009901",
			ServiceType: extsvc.TypeGitLab,
			ServiceID:   "https://gitlab.com/",
		},
		Sources: map[string]*types.SourceInfo{
			gitlabSource.URN(): {
				ID:       gitlabSource.URN(),
				CloneURL: "https://gitlab.com/gitlab-org/gitaly.git",
			},
		},
		Metadata: &gitlab.Project{
			ProjectCommon: gitlab.ProjectCommon{
				ID:                2009901,
				PathWithNamespace: "gitlab-org/gitaly",
				Description:       "Gitaly is a Git RPC service for handling all the git calls made by GitLab",
				WebURL:            "https://gitlab.com/gitlab-org/gitaly",
				HTTPURLToRepo:     "https://gitlab.com/gitlab-org/gitaly.git",
				SSHURLToRepo:      "git@gitlab.com:gitlab-org/gitaly.git",
			},
			Visibility: "",
			Archived:   false,
		},
	}

	npmRepository := &types.Repo{
		Name: "npm/package",
		URI:  "npm/package",
		ExternalRepo: api.ExternalRepoSpec{
			ID:          "npm/package",
			ServiceType: extsvc.TypeNpmPackages,
			ServiceID:   extsvc.TypeNpmPackages,
		},
		Sources: map[string]*types.SourceInfo{
			npmSource.URN(): {
				ID:       npmSource.URN(),
				CloneURL: "npm/package",
			},
		},
		Metadata: &reposource.NpmMetadata{Package: func() *reposource.NpmPackage {
			p, _ := reposource.NewNpmPackage("", "package")
			return p
		}()},
	}

	testCases := []struct {
		name        string
		args        protocol.RepoLookupArgs
		stored      types.Repos
		result      *protocol.RepoLookupResult
		src         repos.Source
		assert      typestest.ReposAssertion
		assertDelay time.Duration
		err         string
	}{
		{
			name: "found - aws code commit",
			args: protocol.RepoLookupArgs{
				Repo: api.RepoName("git-codecommit.us-west-1.amazonaws.com/stripe-go"),
			},
			stored: []*types.Repo{awsCodeCommitRepository},
			result: &protocol.RepoLookupResult{Repo: &protocol.RepoInfo{
				ExternalRepo: api.ExternalRepoSpec{
					ID:          "f001337a-3450-46fd-b7d2-650c0EXAMPLE",
					ServiceType: extsvc.TypeAWSCodeCommit,
					ServiceID:   "arn:aws:codecommit:us-west-1:999999999999:",
				},
				Name:        "git-codecommit.us-west-1.amazonaws.com/stripe-go",
				Description: "The stripe-go lib",
				VCS:         protocol.VCSInfo{URL: "git@git-codecommit.us-west-1.amazonaws.com/v1/repos/stripe-go"},
				Links: &protocol.RepoLinks{
					Root:   "https://us-west-1.console.aws.amazon.com/codesuite/codecommit/repositories/stripe-go/browse",
					Tree:   "https://us-west-1.console.aws.amazon.com/codesuite/codecommit/repositories/stripe-go/browse/{rev}/--/{path}",
					Blob:   "https://us-west-1.console.aws.amazon.com/codesuite/codecommit/repositories/stripe-go/browse/{rev}/--/{path}",
					Commit: "https://us-west-1.console.aws.amazon.com/codesuite/codecommit/repositories/stripe-go/commit/{commit}",
				},
			}},
		},
		{
			name: "not synced from non public codehost",
			args: protocol.RepoLookupArgs{
				Repo: api.RepoName("github.private.corp/a/b"),
			},
			src:    repos.NewFakeSource(&githubSource, nil),
			result: &protocol.RepoLookupResult{ErrorNotFound: true},
			err:    fmt.Sprintf("repository not found (name=%s notfound=%v)", api.RepoName("github.private.corp/a/b"), true),
		},
		{
			name: "synced - npm package host",
			args: protocol.RepoLookupArgs{
				Repo: api.RepoName("npm/package"),
				// In order for new versions of package repos to be synced quickly, it's necessary to enqueue
				// a high priority git update.
				Update: true,
			},
			stored: []*types.Repo{},
			src:    repos.NewFakeSource(&npmSource, nil, npmRepository),
			result: &protocol.RepoLookupResult{Repo: &protocol.RepoInfo{
				ExternalRepo: npmRepository.ExternalRepo,
				Name:         npmRepository.Name,
				VCS:          protocol.VCSInfo{URL: string(npmRepository.Name)},
			}},
			assert: typestest.Assert.ReposEqual(npmRepository),
		},
		{
			name: "synced - github.com cloud default",
			args: protocol.RepoLookupArgs{
				Repo: api.RepoName("github.com/foo/bar"),
			},
			stored: []*types.Repo{},
			src:    repos.NewFakeSource(&githubSource, nil, githubRepository),
			result: &protocol.RepoLookupResult{Repo: &protocol.RepoInfo{
				ExternalRepo: api.ExternalRepoSpec{
					ID:          "AAAAAAAAAAAAAAAAAAAAAAAAAAAAAA==",
					ServiceType: extsvc.TypeGitHub,
					ServiceID:   "https://github.com/",
				},
				Name:        "github.com/foo/bar",
				Description: "The description",
				VCS:         protocol.VCSInfo{URL: "git@github.com:foo/bar.git"},
				Links: &protocol.RepoLinks{
					Root:   "github.com/foo/bar",
					Tree:   "github.com/foo/bar/tree/{rev}/{path}",
					Blob:   "github.com/foo/bar/blob/{rev}/{path}",
					Commit: "github.com/foo/bar/commit/{commit}",
				},
			}},
			assert: typestest.Assert.ReposEqual(githubRepository),
		},
		{
			name: "found - github.com already exists",
			args: protocol.RepoLookupArgs{
				Repo: api.RepoName("github.com/foo/bar"),
			},
			stored: []*types.Repo{githubRepository},
			src:    repos.NewFakeSource(&githubSource, nil, githubRepository),
			result: &protocol.RepoLookupResult{Repo: &protocol.RepoInfo{
				ExternalRepo: api.ExternalRepoSpec{
					ID:          "AAAAAAAAAAAAAAAAAAAAAAAAAAAAAA==",
					ServiceType: extsvc.TypeGitHub,
					ServiceID:   "https://github.com/",
				},
				Name:        "github.com/foo/bar",
				Description: "The description",
				VCS:         protocol.VCSInfo{URL: "git@github.com:foo/bar.git"},
				Links: &protocol.RepoLinks{
					Root:   "github.com/foo/bar",
					Tree:   "github.com/foo/bar/tree/{rev}/{path}",
					Blob:   "github.com/foo/bar/blob/{rev}/{path}",
					Commit: "github.com/foo/bar/commit/{commit}",
				},
			}},
		},
		{
			name: "not found - github.com",
			args: protocol.RepoLookupArgs{
				Repo: api.RepoName("github.com/foo/bar"),
			},
			src:    repos.NewFakeSource(&githubSource, github.ErrRepoNotFound),
			result: &protocol.RepoLookupResult{ErrorNotFound: true},
			err:    fmt.Sprintf("repository not found (name=%s notfound=%v)", api.RepoName("github.com/foo/bar"), true),
			assert: typestest.Assert.ReposEqual(),
		},
		{
			name: "unauthorized - github.com",
			args: protocol.RepoLookupArgs{
				Repo: api.RepoName("github.com/foo/bar"),
			},
			src:    repos.NewFakeSource(&githubSource, &github.APIError{Code: http.StatusUnauthorized}),
			result: &protocol.RepoLookupResult{ErrorUnauthorized: true},
			err:    fmt.Sprintf("not authorized (name=%s noauthz=%v)", api.RepoName("github.com/foo/bar"), true),
			assert: typestest.Assert.ReposEqual(),
		},
		{
			name: "temporarily unavailable - github.com",
			args: protocol.RepoLookupArgs{
				Repo: api.RepoName("github.com/foo/bar"),
			},
			src:    repos.NewFakeSource(&githubSource, &github.APIError{Message: "API rate limit exceeded"}),
			result: &protocol.RepoLookupResult{ErrorTemporarilyUnavailable: true},
			err: fmt.Sprintf(
				"repository temporarily unavailable (name=%s istemporary=%v)",
				api.RepoName("github.com/foo/bar"),
				true,
			),
			assert: typestest.Assert.ReposEqual(),
		},
		{
			name:   "synced - gitlab.com",
			args:   protocol.RepoLookupArgs{Repo: gitlabRepository.Name},
			stored: []*types.Repo{},
			src:    repos.NewFakeSource(&gitlabSource, nil, gitlabRepository),
			result: &protocol.RepoLookupResult{Repo: &protocol.RepoInfo{
				Name:        "gitlab.com/gitlab-org/gitaly",
				Description: "Gitaly is a Git RPC service for handling all the git calls made by GitLab",
				Fork:        false,
				Archived:    false,
				VCS: protocol.VCSInfo{
					URL: "https://gitlab.com/gitlab-org/gitaly.git",
				},
				Links: &protocol.RepoLinks{
					Root:   "https://gitlab.com/gitlab-org/gitaly",
					Tree:   "https://gitlab.com/gitlab-org/gitaly/tree/{rev}/{path}",
					Blob:   "https://gitlab.com/gitlab-org/gitaly/blob/{rev}/{path}",
					Commit: "https://gitlab.com/gitlab-org/gitaly/commit/{commit}",
				},
				ExternalRepo: gitlabRepository.ExternalRepo,
			}},
			assert: typestest.Assert.ReposEqual(gitlabRepository),
		},
		{
			name:   "found - gitlab.com",
			args:   protocol.RepoLookupArgs{Repo: gitlabRepository.Name},
			stored: []*types.Repo{gitlabRepository},
			src:    repos.NewFakeSource(&gitlabSource, nil, gitlabRepository),
			result: &protocol.RepoLookupResult{Repo: &protocol.RepoInfo{
				Name:        "gitlab.com/gitlab-org/gitaly",
				Description: "Gitaly is a Git RPC service for handling all the git calls made by GitLab",
				Fork:        false,
				Archived:    false,
				VCS: protocol.VCSInfo{
					URL: "https://gitlab.com/gitlab-org/gitaly.git",
				},
				Links: &protocol.RepoLinks{
					Root:   "https://gitlab.com/gitlab-org/gitaly",
					Tree:   "https://gitlab.com/gitlab-org/gitaly/tree/{rev}/{path}",
					Blob:   "https://gitlab.com/gitlab-org/gitaly/blob/{rev}/{path}",
					Commit: "https://gitlab.com/gitlab-org/gitaly/commit/{commit}",
				},
				ExternalRepo: gitlabRepository.ExternalRepo,
			}},
		},
		{
			name: "Private repos are not supported on sourcegraph.com",
			args: protocol.RepoLookupArgs{
				Repo: githubRepository.Name,
			},
			src: repos.NewFakeSource(&githubSource, nil, githubRepository.With(func(r *types.Repo) {
				r.Private = true
			})),
			result: &protocol.RepoLookupResult{ErrorNotFound: true},
			err:    fmt.Sprintf("repository not found (name=%s notfound=%v)", githubRepository.Name, true),
		},
		{
			name: "Private repos that used to be public should be removed asynchronously",
			args: protocol.RepoLookupArgs{
				Repo: githubRepository.Name,
			},
			src: repos.NewFakeSource(&githubSource, github.ErrRepoNotFound),
			stored: []*types.Repo{githubRepository.With(func(r *types.Repo) {
				r.UpdatedAt = r.UpdatedAt.Add(-time.Hour)
			})},
			result: &protocol.RepoLookupResult{Repo: &protocol.RepoInfo{
				ExternalRepo: api.ExternalRepoSpec{
					ID:          "AAAAAAAAAAAAAAAAAAAAAAAAAAAAAA==",
					ServiceType: extsvc.TypeGitHub,
					ServiceID:   "https://github.com/",
				},
				Name:        "github.com/foo/bar",
				Description: "The description",
				VCS:         protocol.VCSInfo{URL: "git@github.com:foo/bar.git"},
				Links: &protocol.RepoLinks{
					Root:   "github.com/foo/bar",
					Tree:   "github.com/foo/bar/tree/{rev}/{path}",
					Blob:   "github.com/foo/bar/blob/{rev}/{path}",
					Commit: "github.com/foo/bar/commit/{commit}",
				},
			}},
			assertDelay: time.Second,
			assert:      typestest.Assert.ReposEqual(),
		},
	}

	for _, tc := range testCases {
		tc := tc

		t.Run(tc.name, func(t *testing.T) {
			ctx := context.Background()

			_, err := db.ExecContext(ctx, "DELETE FROM repo")
			if err != nil {
				t.Fatal(err)
			}

			rs := tc.stored.Clone()
			err = store.RepoStore().Create(ctx, rs...)
			if err != nil {
				t.Fatal(err)
			}

			clock := clock
			logger := logtest.Scoped(t)
			syncer := &repos.Syncer{
				Logger:  logger,
				Now:     clock.Now,
				Store:   store,
				Sourcer: repos.NewFakeSourcer(nil, tc.src),
			}

			scheduler := repos.NewUpdateScheduler(logtest.Scoped(t), database.NewMockDB())

			s := &Server{
				Logger:    logger,
				Syncer:    syncer,
				Store:     store,
				Scheduler: scheduler,
			}

			srv := httptest.NewServer(s.Handler())
			defer srv.Close()

			cli := repoupdater.NewClient(srv.URL)

			if tc.err == "" {
				tc.err = "<nil>"
			}

			res, err := cli.RepoLookup(ctx, tc.args)
			if have, want := fmt.Sprint(err), tc.err; have != want {
				t.Fatalf("have err: %q, want: %q", have, want)
			}

			if diff := cmp.Diff(res, tc.result, cmpopts.IgnoreFields(protocol.RepoInfo{}, "ID")); diff != "" {
				t.Fatalf("response mismatch(-have, +want): %s", diff)
			}

			if tc.args.Update {
				scheduleInfo := scheduler.ScheduleInfo(res.Repo.ID)
				if have, want := scheduleInfo.Queue.Priority, 1; have != want { // highPriority
					t.Fatalf("scheduler update priority mismatch: have %d, want %d", have, want)
				}
			}

			if tc.assert != nil {
				if tc.assertDelay != 0 {
					time.Sleep(tc.assertDelay)
				}
				rs, err := store.RepoStore().List(ctx, database.ReposListOptions{})
				if err != nil {
					t.Fatal(err)
				}
				tc.assert(t, rs)
			}
		})
	}
}

type fakeScheduler struct{}

func (s *fakeScheduler) UpdateOnce(_ api.RepoID, _ api.RepoName) {}
func (s *fakeScheduler) ScheduleInfo(id api.RepoID) *protocol.RepoUpdateSchedulerInfoResult {
	return &protocol.RepoUpdateSchedulerInfoResult{}
}

type fakePermsSyncer struct{}

func (*fakePermsSyncer) ScheduleUsers(ctx context.Context, opts authz.FetchPermsOptions, userIDs ...int32) {
}

func (*fakePermsSyncer) ScheduleRepos(ctx context.Context, repoIDs ...api.RepoID) {
}

func TestServer_handleSchedulePermsSync(t *testing.T) {
	tests := []struct {
		name           string
		permsSyncer    *fakePermsSyncer
		body           string
		wantStatusCode int
		wantBody       string
	}{
		{
			name:           "PermsSyncer not available",
			wantStatusCode: http.StatusForbidden,
			wantBody:       "null",
		},
		{
			name:           "bad JSON",
			permsSyncer:    &fakePermsSyncer{},
			body:           "{",
			wantStatusCode: http.StatusBadRequest,
			wantBody:       "unexpected EOF",
		},
		{
			name:           "missing ids",
			permsSyncer:    &fakePermsSyncer{},
			body:           "{}",
			wantStatusCode: http.StatusBadRequest,
			wantBody:       "neither user IDs nor repo IDs was provided in request (must provide at least one)",
		},

		{
			name:           "successful call with user IDs",
			permsSyncer:    &fakePermsSyncer{},
			body:           `{"user_ids": [1]}`,
			wantStatusCode: http.StatusOK,
			wantBody:       "null",
		},
		{
			name:           "successful call with repo IDs",
			permsSyncer:    &fakePermsSyncer{},
			body:           `{"repo_ids":[1]}`,
			wantStatusCode: http.StatusOK,
			wantBody:       "null",
		},
		{
			name:           "successful call with both IDs",
			permsSyncer:    &fakePermsSyncer{},
			body:           `{"user_ids": [1], "repo_ids":[1]}`,
			wantStatusCode: http.StatusOK,
			wantBody:       "null",
		},
	}

	for _, test := range tests {
		t.Run(test.name, func(t *testing.T) {
			r := httptest.NewRequest("POST", "/schedule-perms-sync", strings.NewReader(test.body))
			w := httptest.NewRecorder()

			s := &Server{Logger: logtest.Scoped(t)}
			// NOTE: An interface has nil value is not a nil interface,
			// so should only assign to the interface when the value is not nil.
			if test.permsSyncer != nil {
				s.PermsSyncer = test.permsSyncer
			}
			s.handleSchedulePermsSync(w, r)

			if w.Code != test.wantStatusCode {
				t.Fatalf("Code: want %v but got %v", test.wantStatusCode, w.Code)
			} else if diff := cmp.Diff(test.wantBody, w.Body.String()); diff != "" {
				t.Fatalf("Body mismatch (-want +got):\n%s", diff)
			}
		})
	}
}

func TestServer_handleExternalServiceSync(t *testing.T) {
	tests := []struct {
		name        string
		err         error
		wantErrCode int
	}{
		{
			name:        "unauthorized",
			err:         &repoupdater.ErrUnauthorized{NoAuthz: true},
			wantErrCode: 401,
		},
		{
			name:        "forbidden",
			err:         repos.ErrForbidden{},
			wantErrCode: 403,
		},
		{
			name:        "other",
			err:         errors.Errorf("Any error"),
			wantErrCode: 500,
		},
	}

	for _, test := range tests {
		t.Run(test.name, func(t *testing.T) {
			src := testSource{
				fn: func() error {
					return test.err
				},
			}
			r := httptest.NewRequest("POST", "/sync-external-service", strings.NewReader(`{"ExternalService": {"ID":1,"kind":"GITHUB"}}}`))
			w := httptest.NewRecorder()
			s := &Server{Logger: logtest.Scoped(t), Syncer: &repos.Syncer{Sourcer: repos.NewFakeSourcer(nil, src)}}
			s.handleExternalServiceSync(w, r)
			if w.Code != test.wantErrCode {
				t.Errorf("Code: want %v but got %v", test.wantErrCode, w.Code)
			}
		})
	}
}

func TestExternalServiceValidate_ValidatesToken(t *testing.T) {
	var (
		src    repos.Source
		called bool
		ctx    = context.Background()
	)
	src = testSource{
		fn: func() error {
			called = true
			return nil
		},
	}
	err := externalServiceValidate(ctx, protocol.ExternalServiceSyncRequest{}, src)
	if err != nil {
		t.Errorf("expected nil, got %v", err)
	}
	if !called {
		t.Errorf("expected called, got not called")
	}
}

type testSource struct {
	fn func() error
}

var (
	_ repos.Source     = &testSource{}
	_ repos.UserSource = &testSource{}
)

func (t testSource) ListRepos(ctx context.Context, results chan repos.SourceResult) {
}

func (t testSource) ExternalServices() types.ExternalServices {
	return nil
}

func (t testSource) WithAuthenticator(a auth.Authenticator) (repos.Source, error) {
	return t, nil
}

func (t testSource) ValidateAuthenticator(ctx context.Context) error {
	return t.fn()
}<|MERGE_RESOLUTION|>--- conflicted
+++ resolved
@@ -236,14 +236,9 @@
 }
 
 func TestServer_RepoLookup(t *testing.T) {
-<<<<<<< HEAD
 	logger := logtest.Scoped(t)
 	db := dbtest.NewDB(logger, t)
-	store := repos.NewStore(logger, database.NewDB(logger, db), sql.TxOptions{})
-=======
-	db := dbtest.NewDB(t)
-	store := repos.NewStore(logtest.Scoped(t), database.NewDB(db))
->>>>>>> 7f1aa182
+	store := repos.NewStore(logger, database.NewDB(logger, db))
 	ctx := context.Background()
 	clock := timeutil.NewFakeClock(time.Now(), 0)
 	now := clock.Now()
