--- conflicted
+++ resolved
@@ -1519,14 +1519,11 @@
     queueName: String!
 
     """
-<<<<<<< HEAD
-=======
     Active is true, if a heartbeat from the executor has been received at most three heartbeat intervals ago.
     """
     active: Boolean!
 
     """
->>>>>>> e2369d45
     The operating system running the executor.
     """
     os: String!
@@ -1537,50 +1534,31 @@
     architecture: String!
 
     """
-<<<<<<< HEAD
+    The version of Git used by the executor.
+    """
+    dockerVersion: String!
+
+    """
     The version of the executor.
     """
     executorVersion: String!
 
     """
+    The version of Docker used by the executor.
+    """
+    gitVersion: String!
+
+    """
+    The version of Ignite used by the executor.
+    """
+    igniteVersion: String!
+
+    """
     The version of src-cli used by the executor.
     """
     srcCliVersion: String!
 
     """
-    The version of Git used by the executor.
-    """
-    dockerVersion: String!
-=======
-    The version of Git used by the executor.
-    """
-    dockerVersion: String!
-
-    """
-    The version of the executor.
-    """
-    executorVersion: String!
->>>>>>> e2369d45
-
-    """
-    The version of Docker used by the executor.
-    """
-    gitVersion: String!
-
-    """
-    The version of Ignite used by the executor.
-    """
-    igniteVersion: String!
-
-    """
-<<<<<<< HEAD
-=======
-    The version of src-cli used by the executor.
-    """
-    srcCliVersion: String!
-
-    """
->>>>>>> e2369d45
     The first time the executor sent a heartbeat to the Sourcegraph instance.
     """
     firstSeenAt: DateTime!
