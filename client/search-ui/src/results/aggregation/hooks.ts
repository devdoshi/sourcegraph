--- conflicted
+++ resolved
@@ -76,6 +76,7 @@
             return SearchAggregationMode.AUTHOR
         case 'CAPTURE_GROUP':
             return SearchAggregationMode.CAPTURE_GROUP
+
         default:
             return disableProactiveSearchAggregations ? SearchAggregationModeUi.NONE : null
     }
@@ -216,7 +217,6 @@
     const [, setAggregationMode] = useAggregationSearchMode()
 
     const [data, setData] = useState<GetSearchAggregationResult | undefined>()
-<<<<<<< HEAD
     const modeVariable = aggregationMode === SearchAggregationModeUi.NONE ? null : aggregationMode
     const { error, loading } = useQuery<GetSearchAggregationResult, GetSearchAggregationVariables>(
         disableProactiveSearchAggregations && aggregationMode === SearchAggregationModeUi.NONE
@@ -225,13 +225,6 @@
         {
             fetchPolicy: 'cache-first',
             variables: { query, patternType, mode: modeVariable, limit },
-=======
-    const { error, loading } = useQuery<GetSearchAggregationResult, GetSearchAggregationVariables>(
-        AGGREGATION_SEARCH_QUERY,
-        {
-            fetchPolicy: 'cache-first',
-            variables: { query, patternType, mode: aggregationMode, limit },
->>>>>>> ecd53a1d
 
             // Skip extra API request when we had no aggregation mode, and then
             // we got calculated aggregation mode from the BE. We should update
@@ -257,13 +250,9 @@
                 // Catch initial page mount when aggregation mode isn't set on the FE and BE
                 // calculated aggregation mode automatically on the backend based on given query
                 if (calculatedAggregationMode !== aggregationMode) {
-<<<<<<< HEAD
                     setAggregationMode(
                         disableProactiveSearchAggregations ? SearchAggregationModeUi.NONE : calculatedAggregationMode
                     )
-=======
-                    setAggregationMode(calculatedAggregationMode)
->>>>>>> ecd53a1d
                 }
 
                 // Preserve calculated aggregation mode in order to use it for skipping
