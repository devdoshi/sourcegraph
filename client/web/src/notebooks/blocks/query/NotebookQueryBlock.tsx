import React, { useState, useCallback, useMemo, useEffect } from 'react'

import classNames from 'classnames'
import { noop } from 'lodash'
import OpenInNewIcon from 'mdi-react/OpenInNewIcon'
import PlayCircleOutlineIcon from 'mdi-react/PlayCircleOutlineIcon'
import * as Monaco from 'monaco-editor'
import { useLocation } from 'react-router'
import { Observable, of } from 'rxjs'

import { HoverMerged } from '@sourcegraph/client-api'
import { Hoverifier } from '@sourcegraph/codeintellify'
import { SearchContextProps } from '@sourcegraph/search'
import { StreamingSearchResultsList, useQueryDiagnostics } from '@sourcegraph/search-ui'
import { ActionItemAction } from '@sourcegraph/shared/src/actions/ActionItem'
import { FetchFileParameters } from '@sourcegraph/shared/src/components/CodeExcerpt'
import { MonacoEditor } from '@sourcegraph/shared/src/components/MonacoEditor'
import { ExtensionsControllerProps } from '@sourcegraph/shared/src/extensions/controller'
import { HoverContext } from '@sourcegraph/shared/src/hover/HoverOverlay.types'
import { PlatformContextProps } from '@sourcegraph/shared/src/platform/context'
import { SearchPatternType } from '@sourcegraph/shared/src/schema'
import { SettingsCascadeProps } from '@sourcegraph/shared/src/settings/settings'
import { TelemetryProps } from '@sourcegraph/shared/src/telemetry/telemetryService'
import { ThemeProps } from '@sourcegraph/shared/src/theme'
import { buildSearchURLQuery } from '@sourcegraph/shared/src/util/url'
import { LoadingSpinner, useObservable, Icon } from '@sourcegraph/wildcard'

import { BlockProps, QueryBlock } from '../..'
import { AuthenticatedUser } from '../../../auth'
import { useExperimentalFeatures } from '../../../stores'
import { SearchUserNeedsCodeHost } from '../../../user/settings/codeHosts/OrgUserNeedsCodeHost'
import { BlockMenuAction } from '../menu/NotebookBlockMenu'
import { useCommonBlockMenuActions } from '../menu/useCommonBlockMenuActions'
import { NotebookBlock } from '../NotebookBlock'
import { focusLastPositionInMonacoEditor, useFocusMonacoEditorOnMount } from '../useFocusMonacoEditorOnMount'
import { useModifierKeyLabel } from '../useModifierKeyLabel'
import { MONACO_BLOCK_INPUT_OPTIONS, useMonacoBlockInput } from '../useMonacoBlockInput'

import blockStyles from '../NotebookBlock.module.scss'
import styles from './NotebookQueryBlock.module.scss'

interface NotebookQueryBlockProps
    extends BlockProps<QueryBlock>,
        Pick<SearchContextProps, 'searchContextsEnabled'>,
        ThemeProps,
        SettingsCascadeProps,
        TelemetryProps,
        PlatformContextProps<'requestGraphQL' | 'urlToFile' | 'settings' | 'forceUpdateTooltip'>,
        ExtensionsControllerProps<'extHostAPI' | 'executeCommand'> {
    isSourcegraphDotCom: boolean
    sourcegraphSearchLanguageId: string
    fetchHighlightedFileLineRanges: (parameters: FetchFileParameters, force?: boolean) => Observable<string[][]>
    authenticatedUser: AuthenticatedUser | null
    hoverifier?: Hoverifier<HoverContext, HoverMerged, ActionItemAction>
}

export const NotebookQueryBlock: React.FunctionComponent<NotebookQueryBlockProps> = React.memo(
    ({
        id,
        input,
        output,
        isLightTheme,
        telemetryService,
        settingsCascade,
        isSelected,
        isOtherBlockSelected,
        sourcegraphSearchLanguageId,
        hoverifier,
        onBlockInputChange,
        fetchHighlightedFileLineRanges,
        onRunBlock,
        ...props
    }) => {
        const showSearchContext = useExperimentalFeatures(features => features.showSearchContext ?? false)
        const [editor, setEditor] = useState<Monaco.editor.IStandaloneCodeEditor>()
        const searchResults = useObservable(output ?? of(undefined))
        const location = useLocation()
        const [executedQuery, setExecutedQuery] = useState<string>(input.query)

        const onInputChange = useCallback(
            (query: string) => onBlockInputChange(id, { type: 'query', input: { query } }),
            [id, onBlockInputChange]
        )

        useEffect(() => {
            setExecutedQuery(input.query)
            // We intentionally want to track the input query state at the time
            // of search submission, not on input change.
            // eslint-disable-next-line react-hooks/exhaustive-deps
        }, [output])

        useMonacoBlockInput({
            editor,
            id,
            onRunBlock,
            onInputChange,
            ...props,
        })

        const modifierKeyLabel = useModifierKeyLabel()
        const mainMenuAction: BlockMenuAction = useMemo(() => {
            const isLoading = searchResults && searchResults.state === 'loading'
            return {
                type: 'button',
                label: isLoading ? 'Searching...' : 'Run search',
                isDisabled: isLoading ?? false,
                icon: <Icon as={PlayCircleOutlineIcon} />,
                onClick: onRunBlock,
                keyboardShortcutLabel: isSelected ? `${modifierKeyLabel} + ↵` : '',
            }
        }, [onRunBlock, isSelected, modifierKeyLabel, searchResults])

        const linkMenuActions: BlockMenuAction[] = useMemo(
            () => [
                {
                    type: 'link',
                    label: 'Open in new tab',
                    icon: <Icon as={OpenInNewIcon} />,
                    url: `/search?${buildSearchURLQuery(input.query, SearchPatternType.literal, false)}`,
                },
            ],
            [input]
        )

        const commonMenuActions = linkMenuActions.concat(useCommonBlockMenuActions({ id, ...props }))

        useQueryDiagnostics(editor, { patternType: SearchPatternType.literal, interpretComments: true })

        const focusInput = useCallback(() => focusLastPositionInMonacoEditor(editor), [editor])

        useFocusMonacoEditorOnMount({ editor, isEditing: input.initialFocusInput })

        return (
            <NotebookBlock
                className={styles.block}
                id={id}
                aria-label="Notebook query block"
                isSelected={isSelected}
                isOtherBlockSelected={isOtherBlockSelected}
                isInputVisible={true}
                focusInput={focusInput}
                mainAction={mainMenuAction}
                actions={isSelected ? commonMenuActions : linkMenuActions}
                {...props}
            >
                <div className="mb-1 text-muted">Search query</div>
                <div className={classNames(blockStyles.monacoWrapper, styles.queryInputMonacoWrapper)}>
                    <MonacoEditor
                        language={sourcegraphSearchLanguageId}
                        value={input.query}
                        height="auto"
                        isLightTheme={isLightTheme}
                        editorWillMount={noop}
                        onEditorCreated={setEditor}
                        options={MONACO_BLOCK_INPUT_OPTIONS}
                        border={false}
                    />
                </div>

                {searchResults && searchResults.state === 'loading' && (
                    <div className={classNames('d-flex justify-content-center py-3', styles.results)}>
                        <LoadingSpinner />
                    </div>
                )}
                {searchResults && searchResults.state !== 'loading' && (
                    <div className={styles.results}>
                        <StreamingSearchResultsList
                            isSourcegraphDotCom={props.isSourcegraphDotCom}
                            searchContextsEnabled={props.searchContextsEnabled}
                            location={location}
                            allExpanded={false}
                            results={searchResults}
                            isLightTheme={isLightTheme}
                            fetchHighlightedFileLineRanges={fetchHighlightedFileLineRanges}
                            telemetryService={telemetryService}
                            settingsCascade={settingsCascade}
                            authenticatedUser={props.authenticatedUser}
                            showSearchContext={showSearchContext}
                            assetsRoot={window.context?.assetsRoot || ''}
                            renderSearchUserNeedsCodeHost={user => <SearchUserNeedsCodeHost user={user} />}
                            platformContext={props.platformContext}
                            extensionsController={props.extensionsController}
                            hoverifier={hoverifier}
                            openMatchesInNewTab={true}
<<<<<<< HEAD
                            executedQuery={location.search}
=======
                            executedQuery={executedQuery}
>>>>>>> 1fc9e910
                        />
                    </div>
                )}
            </NotebookBlock>
        )
    }
)<|MERGE_RESOLUTION|>--- conflicted
+++ resolved
@@ -182,11 +182,7 @@
                             extensionsController={props.extensionsController}
                             hoverifier={hoverifier}
                             openMatchesInNewTab={true}
-<<<<<<< HEAD
-                            executedQuery={location.search}
-=======
                             executedQuery={executedQuery}
->>>>>>> 1fc9e910
                         />
                     </div>
                 )}
