<<<<<<< HEAD
import { Insight, InsightTypePrefix, isLangStatsInsight, isSearchBasedInsight } from '../types'

import { modify } from './utils'

=======
import { modify } from '@sourcegraph/shared/src/util/jsonc'

import { Insight, InsightTypePrefix, isLangStatsInsight, isSearchBasedInsight } from '../types'

>>>>>>> 16f2691a
/**
 * Returns insights extension name based on insight id.
 */
const getExtensionNameByInsight = (insight: Insight): string | undefined => {
    if (isSearchBasedInsight(insight)) {
        return 'sourcegraph/search-insights'
    }

    if (isLangStatsInsight(insight)) {
        return 'sourcegraph/code-stats-insights'
    }

    return undefined
}

/**
 * Serializes and adds insight configurations to the settings content string (jsonc).
 * Returns settings content string with serialized insight inside.
 *
 * @param settings - original settings content string
 * @param insight - insight configuration to add in settings file
 */
export const addInsightToSettings = (settings: string, insight: Insight): string => {
    const { id, visibility, ...originalInsight } = insight

    const extensionName = getExtensionNameByInsight(insight)

    if (!extensionName) {
        return settings
    }

    // Turn on extension if user in creation code insight.
    const settingsWithExtension = modify(settings, ['extensions', extensionName], true)

    // Add insight to the user settings
    return modify(settingsWithExtension, [id], originalInsight)
}

interface RemoveInsightFromSettingsInputs {
    originalSettings: string
    insightID: string
    isOldCodeStatsInsight?: boolean
}

/**
 * Return edited settings without deleted insight.
 */
export const removeInsightFromSettings = (props: RemoveInsightFromSettingsInputs): string => {
    const {
        originalSettings,
        insightID,
        // For backward compatibility with old code stats insight api we have to delete
        // this insight in a special way. See link below for more information.
        // https://github.com/sourcegraph/sourcegraph-code-stats-insights/blob/master/src/code-stats-insights.ts#L33
        isOldCodeStatsInsight = insightID === `${InsightTypePrefix.langStats}.language`,
    } = props

    if (isOldCodeStatsInsight) {
        const editedSettings = modify(
            originalSettings,
            // According to our naming convention <type>.insight.<name>
            ['codeStatsInsights.query'],
            undefined
        )

        return modify(
            editedSettings,
            // According to our naming convention <type>.insight.<name>
            ['codeStatsInsights.otherThreshold'],
            undefined
        )
    }

    // Remove insight settings from subject (user/org settings)
    return modify(
        originalSettings,
        // According to our naming convention <type>.insight.<name>
        [insightID],
        undefined
    )
}<|MERGE_RESOLUTION|>--- conflicted
+++ resolved
@@ -1,14 +1,7 @@
-<<<<<<< HEAD
-import { Insight, InsightTypePrefix, isLangStatsInsight, isSearchBasedInsight } from '../types'
-
-import { modify } from './utils'
-
-=======
 import { modify } from '@sourcegraph/shared/src/util/jsonc'
 
 import { Insight, InsightTypePrefix, isLangStatsInsight, isSearchBasedInsight } from '../types'
 
->>>>>>> 16f2691a
 /**
  * Returns insights extension name based on insight id.
  */
