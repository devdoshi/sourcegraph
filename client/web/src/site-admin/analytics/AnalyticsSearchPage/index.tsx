import React, { useMemo, useState, useEffect } from 'react'

import classNames from 'classnames'
import { RouteComponentProps } from 'react-router'

import { useQuery } from '@sourcegraph/http-client'
import { Card, H3, Text, LoadingSpinner, AnchorLink, H4 } from '@sourcegraph/wildcard'

import { LineChart, Series } from '../../../charts'
import { AnalyticsDateRange, SearchStatisticsResult, SearchStatisticsVariables } from '../../../graphql-operations'
import { eventLogger } from '../../../tracking/eventLogger'
import { AnalyticsPageTitle } from '../components/AnalyticsPageTitle'
import { ChartContainer } from '../components/ChartContainer'
import { HorizontalSelect } from '../components/HorizontalSelect'
import { TimeSavedCalculatorGroup } from '../components/TimeSavedCalculatorGroup'
import { ToggleSelect } from '../components/ToggleSelect'
import { ValueLegendList, ValueLegendListProps } from '../components/ValueLegendList'
import { StandardDatum } from '../utils'

import { SEARCH_STATISTICS } from './queries'

import styles from './index.module.scss'

export const AnalyticsSearchPage: React.FunctionComponent<RouteComponentProps<{}>> = () => {
    const [eventAggregation, setEventAggregation] = useState<'count' | 'uniqueUsers'>('count')
    const [dateRange, setDateRange] = useState<AnalyticsDateRange>(AnalyticsDateRange.LAST_MONTH)
    const { data, error, loading } = useQuery<SearchStatisticsResult, SearchStatisticsVariables>(SEARCH_STATISTICS, {
        variables: {
            dateRange,
        },
    })
    useEffect(() => {
        eventLogger.logPageView('AdminAnalyticsSearch')
    }, [])
    const [stats, legends] = useMemo(() => {
        if (!data) {
            return []
        }
        const { searches, fileViews, fileOpens, resultClicks } = data.site.analytics.search
        const stats: Series<StandardDatum>[] = [
            {
                id: 'searches',
                name: eventAggregation === 'count' ? 'Searches' : 'Users searched',
                color: 'var(--cyan)',
                data: searches.nodes.map(
                    node => ({
                        date: new Date(node.date),
                        value: node[eventAggregation],
                    }),
                    dateRange
                ),
                getXValue: ({ date }) => date,
                getYValue: ({ value }) => value,
            },
            {
                id: 'resultClicks',
                name: eventAggregation === 'count' ? 'Result clicks' : 'Users clicked results',
                color: 'var(--purple)',
                data: resultClicks.nodes.map(
                    node => ({
                        date: new Date(node.date),
                        value: node[eventAggregation],
                    }),
                    dateRange
                ),
                getXValue: ({ date }) => date,
                getYValue: ({ value }) => value,
            },
            {
                id: 'fileViews',
                name: eventAggregation === 'count' ? 'File views' : 'Users viewed files',
                color: 'var(--orange)',
                data: fileViews.nodes.map(
                    node => ({
                        date: new Date(node.date),
                        value: node[eventAggregation],
                    }),
                    dateRange
                ),
                getXValue: ({ date }) => date,
                getYValue: ({ value }) => value,
            },
        ]

        const legends: ValueLegendListProps['items'] = [
            {
                value: searches.summary[eventAggregation === 'count' ? 'totalCount' : 'totalUniqueUsers'],
                description: eventAggregation === 'count' ? 'Searches' : 'Users searched',
                color: 'var(--cyan)',
            },
            {
                value: resultClicks.summary[eventAggregation === 'count' ? 'totalCount' : 'totalUniqueUsers'],
                description: eventAggregation === 'count' ? 'Result clicks' : 'Users clicked results',
                color: 'var(--purple)',
            },
            {
                value: fileViews.summary[eventAggregation === 'count' ? 'totalCount' : 'totalUniqueUsers'],
                description: eventAggregation === 'count' ? 'File views' : 'Users viewed files',
                color: 'var(--orange)',
            },
            {
                value: fileOpens.summary[eventAggregation === 'count' ? 'totalCount' : 'totalUniqueUsers'],
                description: eventAggregation === 'count' ? 'File opens' : 'Users opened files',
                color: 'var(--body-color)',
                position: 'right',
            },
        ]
        return [stats, legends]
    }, [data, eventAggregation, dateRange])

    const calculatorProps = useMemo(() => {
        if (!data) {
            return
        }
        const { searches, fileViews } = data.site.analytics.search

        const totalCount = searches.summary.totalCount + fileViews.summary.totalCount
        return {
            page: 'Search',
            label: 'Searches &<br/>file views',
            color: 'var(--blue)',
            description:
                'The value of code search greatly varies by use case. We’ve calculated this total value with defaults from the primary use cases below.',
            value: totalCount,
            items: [
                {
                    label: 'Complex searches',
                    minPerItem: 120,
                    description:
<<<<<<< HEAD
                        'Without Sourcegraph, these searches would require complex scripting. They often answer specific and valuable questions such as finding occurrences of log4j at a specific version globally.',
=======
                        'Without Sourcegraph, these searches would require complex scripting. They often answer specific and valuable questions such as finding occurrences of Log4j at a specific version globally.',
>>>>>>> 266e7288
                    percentage: 3,
                    value: totalCount,
                },
                {
                    label: 'Global searches',
                    minPerItem: 5,
                    description:
                        "Searches that leverage Sourcegraph's ability to quickly and confidently query all of your company's code across code hosts, without locally cloning repositories or complex scripting.",
                    percentage: 22,
                    value: totalCount,
                },
                {
                    label: 'Core workflow',
                    minPerItem: 0.5,
                    description:
                        'Common code search use cases are made more efficient through Sourcegraph’s advanced query language, syntax aware search patterns, and the ability to search code, diffs, and commit messages at any revision.',
                    percentage: 75,
                    value: totalCount,
                },
            ],
        }
    }, [data])

    if (error) {
        throw error
    }

    if (loading) {
        return <LoadingSpinner />
    }

    return (
        <>
            <AnalyticsPageTitle>Analytics / Search</AnalyticsPageTitle>

            <Card className="p-3">
                <div className="d-flex justify-content-end align-items-stretch mb-2">
                    <HorizontalSelect<AnalyticsDateRange>
                        value={dateRange}
                        label="Date&nbsp;range"
                        onChange={value => {
                            setDateRange(value)
                            eventLogger.log(`AdminAnalyticsSearchDateRange${value}Selected`)
                        }}
                        items={[
                            { value: AnalyticsDateRange.LAST_WEEK, label: 'Last week' },
                            { value: AnalyticsDateRange.LAST_MONTH, label: 'Last month' },
                            { value: AnalyticsDateRange.LAST_THREE_MONTHS, label: 'Last 3 months' },
                            { value: AnalyticsDateRange.CUSTOM, label: 'Custom (coming soon)', disabled: true },
                        ]}
                    />
                </div>
                {legends && <ValueLegendList className="mb-3" items={legends} />}
                {stats && (
                    <div>
                        <ChartContainer
                            title={eventAggregation === 'count' ? 'Activity by day' : 'Unique users by day'}
                            labelX="Time"
                            labelY={eventAggregation === 'count' ? 'Activity' : 'Unique users'}
                        >
                            {width => <LineChart width={width} height={300} series={stats} />}
                        </ChartContainer>
                        <div className="d-flex justify-content-end align-items-stretch mb-2">
                            <ToggleSelect<typeof eventAggregation>
                                selected={eventAggregation}
                                onChange={value => {
                                    setEventAggregation(value)
                                    eventLogger.log(
                                        `AdminAnalyticsSearchAgg${value === 'count' ? 'Totals' : 'Uniques'}Clicked`
                                    )
                                }}
                                items={[
                                    {
                                        tooltip: 'total # of actions triggered',
                                        label: 'Totals',
                                        value: 'count',
                                    },
                                    {
                                        tooltip: 'unique # of users triggered',
                                        label: 'Uniques',
                                        value: 'uniqueUsers',
                                    },
                                ]}
                            />
                        </div>
                    </div>
                )}
                <H3 className="my-3">Time saved</H3>
                {calculatorProps && <TimeSavedCalculatorGroup {...calculatorProps} />}
                <div className={styles.suggestionBox}>
                    <H4 className="my-3">Suggestions</H4>
                    <div className={classNames(styles.border, 'mb-3')} />
                    <ul className="mb-3 pl-3">
                        <Text as="li">
                            Promote the{' '}
                            <AnchorLink to="/help/integration/editor" target="_blank">
                                IDE extension
                            </AnchorLink>{' '}
                            and{' '}
                            <AnchorLink to="/help/cli" target="_blank">
                                SRC CLI
                            </AnchorLink>{' '}
                            to your users to allow them to search where they work.
                        </Text>
                    </ul>
                </div>
            </Card>
            <Text className="font-italic text-center mt-2">
                All events are generated from entries in the event logs table and are updated every 24 hours.
            </Text>
        </>
    )
}<|MERGE_RESOLUTION|>--- conflicted
+++ resolved
@@ -127,11 +127,7 @@
                     label: 'Complex searches',
                     minPerItem: 120,
                     description:
-<<<<<<< HEAD
-                        'Without Sourcegraph, these searches would require complex scripting. They often answer specific and valuable questions such as finding occurrences of log4j at a specific version globally.',
-=======
                         'Without Sourcegraph, these searches would require complex scripting. They often answer specific and valuable questions such as finding occurrences of Log4j at a specific version globally.',
->>>>>>> 266e7288
                     percentage: 3,
                     value: totalCount,
                 },
