import React, { useEffect } from 'react'

import classNames from 'classnames'
import { Redirect, useLocation } from 'react-router-dom'

import { TelemetryProps } from '@sourcegraph/shared/src/telemetry/telemetryService'
import { ThemeProps } from '@sourcegraph/shared/src/theme'
import { Link } from '@sourcegraph/wildcard'

import { AuthenticatedUser } from '../auth'
import { HeroPage } from '../components/HeroPage'
import { PageTitle } from '../components/PageTitle'
import { FeatureFlagProps } from '../featureFlags/featureFlags'
import { SourcegraphContext } from '../jscontext'
import { eventLogger } from '../tracking/eventLogger'

import { CloudSignUpPage, ShowEmailFormQueryParameter } from './CloudSignUpPage'
import { SourcegraphIcon } from './icons'
import { getReturnTo, maybeAddPostSignUpRedirect } from './SignInSignUpCommon'
import { SignUpArguments, SignUpForm } from './SignUpForm'
import { VsCodeSignUpPage } from './VsCodeSignUpPage'

import signInSignUpCommonStyles from './SignInSignUpCommon.module.scss'

export interface SignUpPageProps extends ThemeProps, TelemetryProps, FeatureFlagProps {
    authenticatedUser: AuthenticatedUser | null
    context: Pick<
        SourcegraphContext,
        'allowSignup' | 'experimentalFeatures' | 'authProviders' | 'sourcegraphDotComMode' | 'xhrHeaders'
    >
}

export const SignUpPage: React.FunctionComponent<SignUpPageProps> = ({
    authenticatedUser,
    context,
    isLightTheme,
    telemetryService,
    featureFlags,
}) => {
    const location = useLocation()
    const query = new URLSearchParams(location.search)
    const invitedBy = query.get('invitedBy')
    const returnTo = getReturnTo(location)

    useEffect(() => {
        eventLogger.logViewEvent('SignUp', null, false)

        if (invitedBy !== null) {
            const parameters = {
                isAuthenticated: !!authenticatedUser,
                allowSignup: context.allowSignup,
            }
            eventLogger.log('SignUpInvitedByUser', parameters, parameters)
        }
    }, [invitedBy, authenticatedUser, context.allowSignup])

    if (authenticatedUser) {
        return <Redirect to={returnTo} />
    }

    if (!context.allowSignup) {
        return <Redirect to="/sign-in" />
    }

    let newUserFromEmailInvitation = false
<<<<<<< HEAD
    const returnTo = getReturnTo(location)
=======
>>>>>>> 9e96bbbd
    if (context.sourcegraphDotComMode && returnTo.includes('/organizations/invitation/')) {
        newUserFromEmailInvitation = true
    }

    const handleSignUp = (args: SignUpArguments): Promise<void> =>
        fetch('/-/sign-up', {
            credentials: 'same-origin',
            method: 'POST',
            headers: {
                ...context.xhrHeaders,
                Accept: 'application/json',
                'Content-Type': 'application/json',
            },
            body: JSON.stringify(args),
        }).then(response => {
            if (response.status !== 200) {
                return response.text().then(text => Promise.reject(new Error(text)))
            }

            // if sign up is successful and enablePostSignupFlow feature is ON
            // and user is not signing up from an email invitation to join an org -
            // redirect user to the /post-sign-up page
            if (context.experimentalFeatures.enablePostSignupFlow && !newUserFromEmailInvitation) {
                window.location.replace(new URL(maybeAddPostSignUpRedirect(), window.location.href).pathname)
            } else {
                window.location.replace(returnTo)
            }

            return Promise.resolve()
        })

    if (query.get('editor') === 'vscode') {
        return (
            <VsCodeSignUpPage
                source={query.get('src')}
                onSignUp={handleSignUp}
                isLightTheme={isLightTheme}
                showEmailForm={query.has(ShowEmailFormQueryParameter)}
                context={context}
                telemetryService={telemetryService}
                featureFlags={featureFlags}
            />
        )
    }

    if (context.sourcegraphDotComMode) {
        return (
            <CloudSignUpPage
                source={query.get('src')}
                onSignUp={handleSignUp}
                isLightTheme={isLightTheme}
                showEmailForm={query.has(ShowEmailFormQueryParameter)}
                context={context}
                telemetryService={telemetryService}
                featureFlags={featureFlags}
            />
        )
    }

    return (
        <div className={signInSignUpCommonStyles.signinSignupPage}>
            <PageTitle title="Sign up" />
            <HeroPage
                icon={SourcegraphIcon}
                iconLinkTo={context.sourcegraphDotComMode ? '/search' : undefined}
                iconClassName="bg-transparent"
                title={
                    context.sourcegraphDotComMode ? 'Sign up for Sourcegraph Cloud' : 'Sign up for Sourcegraph Server'
                }
                lessPadding={true}
                body={
                    <div className={classNames('pb-5', signInSignUpCommonStyles.signupPageContainer)}>
                        {context.sourcegraphDotComMode && <p className="pt-1 pb-2">Start searching public code now</p>}
                        <SignUpForm featureFlags={featureFlags} context={context} onSignUp={handleSignUp} />
                        <p className="mt-3">
                            Already have an account? <Link to={`/sign-in${location.search}`}>Sign in</Link>
                        </p>
                    </div>
                }
            />
        </div>
    )
}<|MERGE_RESOLUTION|>--- conflicted
+++ resolved
@@ -63,10 +63,6 @@
     }
 
     let newUserFromEmailInvitation = false
-<<<<<<< HEAD
-    const returnTo = getReturnTo(location)
-=======
->>>>>>> 9e96bbbd
     if (context.sourcegraphDotComMode && returnTo.includes('/organizations/invitation/')) {
         newUserFromEmailInvitation = true
     }
