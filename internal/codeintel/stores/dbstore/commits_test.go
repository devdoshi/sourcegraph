--- conflicted
+++ resolved
@@ -26,12 +26,8 @@
 )
 
 func TestHasRepository(t *testing.T) {
-<<<<<<< HEAD
-	logger := logtest.Scoped(t)
-	db := dbtest.NewDB(logger, t)
-=======
-	db := database.NewDB(dbtest.NewDB(t))
->>>>>>> 7f1aa182
+	logger := logtest.Scoped(t)
+	db := database.NewDB(logger, dbtest.NewDB(logger, t))
 	store := testStore(db)
 
 	testCases := []struct {
@@ -62,12 +58,8 @@
 }
 
 func TestHasCommit(t *testing.T) {
-<<<<<<< HEAD
-	logger := logtest.Scoped(t)
-	db := dbtest.NewDB(logger, t)
-=======
-	db := database.NewDB(dbtest.NewDB(t))
->>>>>>> 7f1aa182
+	logger := logtest.Scoped(t)
+	db := database.NewDB(logger, dbtest.NewDB(logger, t))
 	store := testStore(db)
 
 	testCases := []struct {
@@ -99,12 +91,8 @@
 }
 
 func TestMarkRepositoryAsDirty(t *testing.T) {
-<<<<<<< HEAD
-	logger := logtest.Scoped(t)
-	db := dbtest.NewDB(logger, t)
-=======
-	db := database.NewDB(dbtest.NewDB(t))
->>>>>>> 7f1aa182
+	logger := logtest.Scoped(t)
+	db := database.NewDB(logger, dbtest.NewDB(logger, t))
 	store := testStore(db)
 
 	for _, id := range []int{50, 51, 52} {
@@ -134,12 +122,8 @@
 }
 
 func TestMaxStaleAge(t *testing.T) {
-<<<<<<< HEAD
-	logger := logtest.Scoped(t)
-	db := dbtest.NewDB(logger, t)
-=======
-	db := database.NewDB(dbtest.NewDB(t))
->>>>>>> 7f1aa182
+	logger := logtest.Scoped(t)
+	db := database.NewDB(logger, dbtest.NewDB(logger, t))
 	store := testStore(db)
 
 	for _, id := range []int{50, 51, 52} {
@@ -172,12 +156,8 @@
 }
 
 func TestSkipsDeletedRepositories(t *testing.T) {
-<<<<<<< HEAD
-	logger := logtest.Scoped(t)
-	db := dbtest.NewDB(logger, t)
-=======
-	db := database.NewDB(dbtest.NewDB(t))
->>>>>>> 7f1aa182
+	logger := logtest.Scoped(t)
+	db := database.NewDB(logger, dbtest.NewDB(logger, t))
 	store := testStore(db)
 
 	insertRepo(t, db, 50, "should not be dirty")
@@ -210,12 +190,8 @@
 }
 
 func TestCommitGraphMetadata(t *testing.T) {
-<<<<<<< HEAD
-	logger := logtest.Scoped(t)
-	db := dbtest.NewDB(logger, t)
-=======
-	db := database.NewDB(dbtest.NewDB(t))
->>>>>>> 7f1aa182
+	logger := logtest.Scoped(t)
+	db := database.NewDB(logger, dbtest.NewDB(logger, t))
 	store := testStore(db)
 
 	if err := store.MarkRepositoryAsDirty(context.Background(), 50); err != nil {
@@ -257,12 +233,8 @@
 }
 
 func TestCalculateVisibleUploads(t *testing.T) {
-<<<<<<< HEAD
-	logger := logtest.Scoped(t)
-	db := dbtest.NewDB(logger, t)
-=======
-	db := database.NewDB(dbtest.NewDB(t))
->>>>>>> 7f1aa182
+	logger := logtest.Scoped(t)
+	db := database.NewDB(logger, dbtest.NewDB(logger, t))
 	store := testStore(db)
 
 	// This database has the following commit graph:
@@ -320,12 +292,8 @@
 }
 
 func TestCalculateVisibleUploadsAlternateCommitGraph(t *testing.T) {
-<<<<<<< HEAD
-	logger := logtest.Scoped(t)
-	db := dbtest.NewDB(logger, t)
-=======
-	db := database.NewDB(dbtest.NewDB(t))
->>>>>>> 7f1aa182
+	logger := logtest.Scoped(t)
+	db := database.NewDB(logger, dbtest.NewDB(logger, t))
 	store := testStore(db)
 
 	// This database has the following commit graph:
@@ -377,12 +345,8 @@
 }
 
 func TestCalculateVisibleUploadsDistinctRoots(t *testing.T) {
-<<<<<<< HEAD
-	logger := logtest.Scoped(t)
-	db := dbtest.NewDB(logger, t)
-=======
-	db := database.NewDB(dbtest.NewDB(t))
->>>>>>> 7f1aa182
+	logger := logtest.Scoped(t)
+	db := database.NewDB(logger, dbtest.NewDB(logger, t))
 	store := testStore(db)
 
 	// This database has the following commit graph:
@@ -424,12 +388,8 @@
 }
 
 func TestCalculateVisibleUploadsOverlappingRoots(t *testing.T) {
-<<<<<<< HEAD
-	logger := logtest.Scoped(t)
-	db := dbtest.NewDB(logger, t)
-=======
-	db := database.NewDB(dbtest.NewDB(t))
->>>>>>> 7f1aa182
+	logger := logtest.Scoped(t)
+	db := database.NewDB(logger, dbtest.NewDB(logger, t))
 	store := testStore(db)
 
 	// This database has the following commit graph:
@@ -503,12 +463,8 @@
 }
 
 func TestCalculateVisibleUploadsIndexerName(t *testing.T) {
-<<<<<<< HEAD
-	logger := logtest.Scoped(t)
-	db := dbtest.NewDB(logger, t)
-=======
-	db := database.NewDB(dbtest.NewDB(t))
->>>>>>> 7f1aa182
+	logger := logtest.Scoped(t)
+	db := database.NewDB(logger, dbtest.NewDB(logger, t))
 	store := testStore(db)
 
 	// This database has the following commit graph:
@@ -563,12 +519,8 @@
 }
 
 func TestCalculateVisibleUploadsResetsDirtyFlag(t *testing.T) {
-<<<<<<< HEAD
-	logger := logtest.Scoped(t)
-	db := dbtest.NewDB(logger, t)
-=======
-	db := database.NewDB(dbtest.NewDB(t))
->>>>>>> 7f1aa182
+	logger := logtest.Scoped(t)
+	db := database.NewDB(logger, dbtest.NewDB(logger, t))
 	store := testStore(db)
 
 	uploads := []Upload{
@@ -634,12 +586,8 @@
 }
 
 func TestCalculateVisibleUploadsResetsDirtyFlagTransactionTimestamp(t *testing.T) {
-<<<<<<< HEAD
-	logger := logtest.Scoped(t)
-	db := dbtest.NewDB(logger, t)
-=======
-	db := database.NewDB(dbtest.NewDB(t))
->>>>>>> 7f1aa182
+	logger := logtest.Scoped(t)
+	db := database.NewDB(logger, dbtest.NewDB(logger, t))
 	store := testStore(db)
 
 	uploads := []Upload{
@@ -673,12 +621,8 @@
 }
 
 func TestCalculateVisibleUploadsNonDefaultBranches(t *testing.T) {
-<<<<<<< HEAD
-	logger := logtest.Scoped(t)
-	db := dbtest.NewDB(logger, t)
-=======
-	db := database.NewDB(dbtest.NewDB(t))
->>>>>>> 7f1aa182
+	logger := logtest.Scoped(t)
+	db := database.NewDB(logger, dbtest.NewDB(logger, t))
 	store := testStore(db)
 
 	// This database has the following commit graph:
@@ -770,12 +714,8 @@
 }
 
 func TestCalculateVisibleUploadsNonDefaultBranchesWithCustomRetentionConfiguration(t *testing.T) {
-<<<<<<< HEAD
-	logger := logtest.Scoped(t)
-	db := dbtest.NewDB(logger, t)
-=======
-	db := database.NewDB(dbtest.NewDB(t))
->>>>>>> 7f1aa182
+	logger := logtest.Scoped(t)
+	db := database.NewDB(logger, dbtest.NewDB(logger, t))
 	store := testStore(db)
 
 	// This database has the following commit graph:
@@ -934,12 +874,8 @@
 //
 
 func BenchmarkCalculateVisibleUploads(b *testing.B) {
-<<<<<<< HEAD
 	logger := logtest.Scoped(b)
-	db := dbtest.NewDB(logger, b)
-=======
-	db := database.NewDB(dbtest.NewDB(b))
->>>>>>> 7f1aa182
+	db := database.NewDB(logger, dbtest.NewDB(logger, b))
 	store := testStore(db)
 
 	graph, err := readBenchmarkCommitGraph()
