package locker

import (
	"context"
	"database/sql"
	"math/rand"
	"testing"
	"time"

<<<<<<< HEAD
	"github.com/sourcegraph/log/logtest"

=======
	"github.com/sourcegraph/sourcegraph/internal/database/basestore"
>>>>>>> 7f1aa182
	"github.com/sourcegraph/sourcegraph/internal/database/dbtest"
)

func TestLock(t *testing.T) {
	if testing.Short() {
		t.Skip()
	}
<<<<<<< HEAD
	logger := logtest.Scoped(t)
	db := dbtest.NewDB(logger, t)
	locker := NewWithDB(db, "test")
=======
	db := dbtest.NewDB(t)
	handle := basestore.NewWithHandle(basestore.NewHandleWithDB(db, sql.TxOptions{}))
	locker := NewWith(handle, "test")
>>>>>>> 7f1aa182

	key := rand.Int31n(1000)

	// Start txn before acquiring locks outside of txn
	tx, err := locker.Transact(context.Background())
	if err != nil {
		t.Fatalf("unexpected error starting transaction: %s", err)
	}

	acquired, unlock, err := locker.Lock(context.Background(), key, true)
	if err != nil {
		t.Fatalf("unexpected error attempting to acquire lock: %s", err)
	}
	if !acquired {
		t.Errorf("expected lock to be acquired")
	}

	acquired, err = tx.LockInTransaction(context.Background(), key, false)
	if err != nil {
		t.Fatalf("unexpected error attempting to acquire lock: %s", err)
	}
	if acquired {
		t.Errorf("expected lock to be held by other process")
	}

	unlock(nil)

	acquired, err = tx.LockInTransaction(context.Background(), key, false)
	if err != nil {
		t.Fatalf("unexpected error attempting to acquire lock: %s", err)
	}
	if !acquired {
		t.Errorf("expected lock to be acquired after release")
	}
}

func TestLockBlockingAcquire(t *testing.T) {
	if testing.Short() {
		t.Skip()
	}
<<<<<<< HEAD
	logger := logtest.Scoped(t)
	db := dbtest.NewDB(logger, t)
	locker := NewWithDB(db, "test")
=======
	db := dbtest.NewDB(t)
	handle := basestore.NewWithHandle(basestore.NewHandleWithDB(db, sql.TxOptions{}))
	locker := NewWith(handle, "test")
>>>>>>> 7f1aa182

	key := rand.Int31n(1000)

	// Start txn before acquiring locks outside of txn
	tx, err := locker.Transact(context.Background())
	if err != nil {
		t.Errorf("unexpected error starting transaction: %s", err)
		return
	}

	acquired, unlock, err := locker.Lock(context.Background(), key, true)
	if err != nil {
		t.Fatalf("unexpected error attempting to acquire lock: %s", err)
	}
	if !acquired {
		t.Errorf("expected lock to be acquired")
	}

	sync := make(chan struct{})
	go func() {
		defer close(sync)

		acquired, err := tx.LockInTransaction(context.Background(), key, true)
		if err != nil {
			t.Errorf("unexpected error attempting to acquire lock: %s", err)
			return
		}
		defer tx.Done(nil)

		if !acquired {
			t.Errorf("expected lock to be acquired")
			return
		}
	}()

	select {
	case <-sync:
		t.Errorf("lock acquired before release")
	case <-time.After(time.Millisecond * 100):
	}

	unlock(nil)

	select {
	case <-sync:
	case <-time.After(time.Millisecond * 100):
		t.Errorf("lock not acquired before release")
	}
}

func TestLockBadTransactionState(t *testing.T) {
	if testing.Short() {
		t.Skip()
	}
<<<<<<< HEAD
	logger := logtest.Scoped(t)
	db := dbtest.NewDB(logger, t)
	locker := NewWithDB(db, "test")
=======
	db := dbtest.NewDB(t)
	handle := basestore.NewWithHandle(basestore.NewHandleWithDB(db, sql.TxOptions{}))
	locker := NewWith(handle, "test")
>>>>>>> 7f1aa182

	key := rand.Int31n(1000)

	// Start txn before acquiring locks outside of txn
	tx, err := locker.Transact(context.Background())
	if err != nil {
		t.Fatalf("unexpected error starting transaction: %s", err)
	}

	if _, err := locker.LockInTransaction(context.Background(), key, true); err == nil {
		t.Fatalf("expected an error calling LockInTransaction outside of transaction")
	}

	if _, _, err := tx.Lock(context.Background(), key, true); err == nil {
		t.Fatalf("expected an error calling Lock inside of transaction")
	}
}<|MERGE_RESOLUTION|>--- conflicted
+++ resolved
@@ -7,12 +7,9 @@
 	"testing"
 	"time"
 
-<<<<<<< HEAD
 	"github.com/sourcegraph/log/logtest"
 
-=======
 	"github.com/sourcegraph/sourcegraph/internal/database/basestore"
->>>>>>> 7f1aa182
 	"github.com/sourcegraph/sourcegraph/internal/database/dbtest"
 )
 
@@ -20,15 +17,11 @@
 	if testing.Short() {
 		t.Skip()
 	}
-<<<<<<< HEAD
 	logger := logtest.Scoped(t)
+
 	db := dbtest.NewDB(logger, t)
-	locker := NewWithDB(db, "test")
-=======
-	db := dbtest.NewDB(t)
 	handle := basestore.NewWithHandle(basestore.NewHandleWithDB(db, sql.TxOptions{}))
 	locker := NewWith(handle, "test")
->>>>>>> 7f1aa182
 
 	key := rand.Int31n(1000)
 
@@ -69,15 +62,10 @@
 	if testing.Short() {
 		t.Skip()
 	}
-<<<<<<< HEAD
 	logger := logtest.Scoped(t)
 	db := dbtest.NewDB(logger, t)
-	locker := NewWithDB(db, "test")
-=======
-	db := dbtest.NewDB(t)
 	handle := basestore.NewWithHandle(basestore.NewHandleWithDB(db, sql.TxOptions{}))
 	locker := NewWith(handle, "test")
->>>>>>> 7f1aa182
 
 	key := rand.Int31n(1000)
 
@@ -132,15 +120,10 @@
 	if testing.Short() {
 		t.Skip()
 	}
-<<<<<<< HEAD
 	logger := logtest.Scoped(t)
 	db := dbtest.NewDB(logger, t)
-	locker := NewWithDB(db, "test")
-=======
-	db := dbtest.NewDB(t)
 	handle := basestore.NewWithHandle(basestore.NewHandleWithDB(db, sql.TxOptions{}))
 	locker := NewWith(handle, "test")
->>>>>>> 7f1aa182
 
 	key := rand.Int31n(1000)
 
