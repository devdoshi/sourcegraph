package jobutil

import (
	"strings"
	"time"

	"github.com/grafana/regexp"
	"github.com/prometheus/client_golang/prometheus"
	"github.com/prometheus/client_golang/prometheus/promauto"

	slog "github.com/sourcegraph/log"

	"github.com/sourcegraph/sourcegraph/internal/authz"
	"github.com/sourcegraph/sourcegraph/internal/conf"
	"github.com/sourcegraph/sourcegraph/internal/featureflag"
	"github.com/sourcegraph/sourcegraph/internal/search"
	"github.com/sourcegraph/sourcegraph/internal/search/commit"
	"github.com/sourcegraph/sourcegraph/internal/search/filter"
	"github.com/sourcegraph/sourcegraph/internal/search/job"
	"github.com/sourcegraph/sourcegraph/internal/search/limits"
	"github.com/sourcegraph/sourcegraph/internal/search/query"
	searchrepos "github.com/sourcegraph/sourcegraph/internal/search/repos"
	"github.com/sourcegraph/sourcegraph/internal/search/result"
	"github.com/sourcegraph/sourcegraph/internal/search/run"
	"github.com/sourcegraph/sourcegraph/internal/search/searchcontexts"
	"github.com/sourcegraph/sourcegraph/internal/search/searcher"
	"github.com/sourcegraph/sourcegraph/internal/search/structural"
	"github.com/sourcegraph/sourcegraph/internal/search/zoekt"
	"github.com/sourcegraph/sourcegraph/lib/errors"
	"github.com/sourcegraph/sourcegraph/schema"
)

// NewPlanJob converts a query.Plan into its job tree representation.
func NewPlanJob(log slog.Logger, inputs *run.SearchInputs, plan query.Plan) (job.Job, error) {
	children := make([]job.Job, 0, len(plan))
	for _, q := range plan {
		child, err := NewBasicJob(log, inputs, q)
		if err != nil {
			return nil, err
		}
		children = append(children, child)
	}

	jobTree := NewOrJob(children...)

	if inputs.PatternType == query.SearchTypeLucky {
		jobTree = NewFeelingLuckySearchJob(jobTree, inputs, plan)
	}

	return NewAlertJob(inputs, jobTree), nil
}

// NewBasicJob converts a query.Basic into its job tree representation.
func NewBasicJob(log slog.Logger, inputs *run.SearchInputs, b query.Basic) (job.Job, error) {
	var children []job.Job
	addJob := func(j job.Job) {
		children = append(children, j)
	}

	{
		// This block generates jobs that can be built directly from
		// a basic query rather than first being expanded into
		// flat queries.
		types, _ := b.IncludeExcludeValues(query.FieldType)
		resultTypes := computeResultTypes(types, b, inputs.PatternType)
		fileMatchLimit := int32(computeFileMatchLimit(b, inputs.Protocol))
		selector, _ := filter.SelectPathFromString(b.FindValue(query.FieldSelect)) // Invariant: select is validated
		features := toFeatures(log, inputs.Features)
		repoOptions := toRepoOptions(b, inputs.UserSettings)
		repoUniverseSearch, skipRepoSubsetSearch, runZoektOverRepos := jobMode(b, resultTypes, inputs.PatternType, inputs.OnSourcegraphDotCom)

		builder := &jobBuilder{
			query:          b,
			resultTypes:    resultTypes,
			repoOptions:    repoOptions,
			features:       &features,
			fileMatchLimit: fileMatchLimit,
			selector:       selector,
		}

		if resultTypes.Has(result.TypeFile | result.TypePath) {
			// Create Global Text Search jobs.
			if repoUniverseSearch {
				job, err := builder.newZoektGlobalSearch(search.TextRequest)
				if err != nil {
					return nil, err
				}
				addJob(job)
			}

			if !skipRepoSubsetSearch && runZoektOverRepos {
				job, err := builder.newZoektSearch(search.TextRequest)
				if err != nil {
					return nil, err
				}
				addJob(&repoPagerJob{
					child:            job,
					repoOpts:         repoOptions,
					useIndex:         b.Index(),
					containsRefGlobs: query.ContainsRefGlobs(b.ToParseTree()),
				})
			}
		}

		if resultTypes.Has(result.TypeSymbol) {
			// Create Global Symbol Search jobs.
			if repoUniverseSearch {
				job, err := builder.newZoektGlobalSearch(search.SymbolRequest)
				if err != nil {
					return nil, err
				}
				addJob(job)
			}

			if !skipRepoSubsetSearch && runZoektOverRepos {
				job, err := builder.newZoektSearch(search.SymbolRequest)
				if err != nil {
					return nil, err
				}
				addJob(&repoPagerJob{
					child:            job,
					repoOpts:         repoOptions,
					useIndex:         b.Index(),
					containsRefGlobs: query.ContainsRefGlobs(b.ToParseTree()),
				})
			}
		}

		if resultTypes.Has(result.TypeCommit) || resultTypes.Has(result.TypeDiff) {
			diff := resultTypes.Has(result.TypeDiff)
			repoOptionsCopy := repoOptions
			repoOptionsCopy.OnlyCloned = true
			addJob(&commit.SearchJob{
				Query:                commit.QueryToGitQuery(b, diff),
				RepoOpts:             repoOptionsCopy,
				Diff:                 diff,
				Limit:                int(fileMatchLimit),
				IncludeModifiedFiles: authz.SubRepoEnabled(authz.DefaultSubRepoPermsChecker),
				Concurrency:          4,
			})
		}

		addJob(&searchrepos.ComputeExcludedJob{
			RepoOpts: repoOptions,
		})
	}

	{
		// This block generates a job for all the backend types that cannot
		// directly use a query.Basic and need to be split into query.Flat
		// first.
		flatJob, err := toFlatJobs(log, inputs, b)
		if err != nil {
			return nil, err
		}
		addJob(flatJob)
	}

	basicJob := NewParallelJob(children...)

	{ // Apply selectors
		if v, _ := b.ToParseTree().StringValue(query.FieldSelect); v != "" {
			sp, _ := filter.SelectPathFromString(v) // Invariant: select already validated
			basicJob = NewSelectJob(sp, basicJob)
		}
	}

	{ // Apply subrepo permissions checks
		checker := authz.DefaultSubRepoPermsChecker
		if authz.SubRepoEnabled(checker) {
			basicJob = NewFilterJob(basicJob)
		}
	}

	{ // Apply limit
		maxResults := b.ToParseTree().MaxResults(inputs.DefaultLimit())
		basicJob = NewLimitJob(maxResults, basicJob)
	}

	{ // Apply timeout
		timeout := timeoutDuration(b)
		basicJob = NewTimeoutJob(timeout, basicJob)
	}

	{
		// WORKAROUND: On Sourcegraph.com not all repositories are
		// indexed. So searcher (which does no ranking) can race with
		// Zoekt (which does ranking). This leads to unpleasant results,
		// especially due to the large index on Sourcegraph.com. We have
		// this hacky workaround here to ensure we search Zoekt first.
		// Context:
		// https://github.com/sourcegraph/sourcegraph/issues/35993
		// https://github.com/sourcegraph/sourcegraph/issues/35994

		if inputs.OnSourcegraphDotCom && b.Pattern != nil {
			if _, ok := b.Pattern.(query.Pattern); ok {
				basicJob = orderSearcherJob(basicJob)
			}
		}

	}

	return basicJob, nil
}

// orderSearcherJob ensures that, if a searcher job exists, then it is only ever
// run sequentially after a Zoekt search has returned all its results.
func orderSearcherJob(j job.Job) job.Job {
	// First collect the searcher job, if any, and delete it from the tree.
	// This job will be sequentially ordered after any Zoekt jobs. We assume
	// at most one searcher job exists.
	var pagedSearcherJob job.Job
	collector := Mapper{
		MapJob: func(current job.Job) job.Job {
			if pager, ok := current.(*repoPagerJob); ok {
				if _, ok := pager.child.(*searcher.TextSearchJob); ok {
					pagedSearcherJob = pager
					return &NoopJob{}
				}
			}
			return current
		},
	}

	newJob := collector.Map(j)

	if pagedSearcherJob == nil {
		// No searcher job, nothing to worry about.
		return j
	}

	// Map the tree to execute paged searcher jobs after any Zoekt jobs.
	// We assume at most one of either two Zoekt search jobs may exist.
	seenZoektRepoSearch, seenZoektGlobalSearch := false, false
	orderer := Mapper{
		MapJob: func(current job.Job) job.Job {
			if pager, ok := current.(*repoPagerJob); ok {
				if _, ok := pager.child.(*zoekt.RepoSubsetTextSearchJob); ok && !seenZoektRepoSearch {
					seenZoektRepoSearch = true
					return NewSequentialJob(false, current, pagedSearcherJob)
				}
			}
			if _, ok := current.(*zoekt.GlobalTextSearchJob); ok && !seenZoektGlobalSearch {
				seenZoektGlobalSearch = true
				return NewSequentialJob(false, current, pagedSearcherJob)
			}
			return current
		},
	}

	newJob = orderer.Map(newJob)

	if !seenZoektRepoSearch && !seenZoektGlobalSearch {
		// There were no Zoekt jobs, so no need to modify the tree. Return original.
		return j
	}

	return newJob
}

// NewFlatJob creates all jobs that are built from a query.Flat.
func NewFlatJob(log slog.Logger, searchInputs *run.SearchInputs, f query.Flat) (job.Job, error) {
	maxResults := f.MaxResults(searchInputs.DefaultLimit())
	types, _ := f.IncludeExcludeValues(query.FieldType)
	resultTypes := computeResultTypes(types, f.ToBasic(), searchInputs.PatternType)
	patternInfo := toTextPatternInfo(f.ToBasic(), resultTypes, searchInputs.Protocol)

	// searcher to use full deadline if timeout: set or we are streaming.
	useFullDeadline := f.GetTimeout() != nil || f.Count() != nil || searchInputs.Protocol == search.Streaming

	fileMatchLimit := int32(computeFileMatchLimit(f.ToBasic(), searchInputs.Protocol))
	selector, _ := filter.SelectPathFromString(f.FindValue(query.FieldSelect)) // Invariant: select is validated

	features := toFeatures(log, searchInputs.Features)
	repoOptions := toRepoOptions(f.ToBasic(), searchInputs.UserSettings)

	repoUniverseSearch, skipRepoSubsetSearch, _ := jobMode(f.ToBasic(), resultTypes, searchInputs.PatternType, searchInputs.OnSourcegraphDotCom)

	var allJobs []job.Job
	addJob := func(job job.Job) {
		allJobs = append(allJobs, job)
	}

	{
		// This code block creates search jobs under specific
		// conditions, and depending on generic process of `args` above.
		// It which specializes search logic in doResults. In time, all
		// of the above logic should be used to create search jobs
		// across all of Sourcegraph.

		// Create Text Search Jobs
		if resultTypes.Has(result.TypeFile | result.TypePath) {
			// Create Text Search jobs over repo set.
			if !skipRepoSubsetSearch {
				searcherJob := &searcher.TextSearchJob{
					PatternInfo:     patternInfo,
					Indexed:         false,
					UseFullDeadline: useFullDeadline,
					Features:        features,
				}

				addJob(&repoPagerJob{
					child:            searcherJob,
					repoOpts:         repoOptions,
					useIndex:         f.Index(),
					containsRefGlobs: query.ContainsRefGlobs(f.ToBasic().ToParseTree()),
				})
			}
		}

		// Create Symbol Search Jobs
		if resultTypes.Has(result.TypeSymbol) {
			// Create Symbol Search jobs over repo set.
			if !skipRepoSubsetSearch {
				symbolSearchJob := &searcher.SymbolSearchJob{
					PatternInfo: patternInfo,
					Limit:       maxResults,
				}

				addJob(&repoPagerJob{
					child:            symbolSearchJob,
					repoOpts:         repoOptions,
					useIndex:         f.Index(),
					containsRefGlobs: query.ContainsRefGlobs(f.ToBasic().ToParseTree()),
				})
			}
		}

		if resultTypes.Has(result.TypeStructural) {
			typ := search.TextRequest
			zoektQuery, err := zoekt.QueryToZoektQuery(f.ToBasic(), resultTypes, &features, typ)
			if err != nil {
				return nil, err
			}
			zoektArgs := &search.ZoektParameters{
				Query:          zoektQuery,
				Typ:            typ,
				FileMatchLimit: fileMatchLimit,
				Select:         selector,
			}

			searcherArgs := &search.SearcherParameters{
				PatternInfo:     patternInfo,
				UseFullDeadline: useFullDeadline,
				Features:        features,
			}

			addJob(&structural.SearchJob{
				ZoektArgs:        zoektArgs,
				SearcherArgs:     searcherArgs,
				UseIndex:         f.Index(),
				ContainsRefGlobs: query.ContainsRefGlobs(f.ToBasic().ToParseTree()),
				RepoOpts:         repoOptions,
			})
		}

		if resultTypes.Has(result.TypeRepo) {
			valid := func() bool {
				fieldAllowlist := map[string]struct{}{
					query.FieldRepo:               {},
					query.FieldContext:            {},
					query.FieldType:               {},
					query.FieldDefault:            {},
					query.FieldIndex:              {},
					query.FieldCount:              {},
					query.FieldTimeout:            {},
					query.FieldFork:               {},
					query.FieldArchived:           {},
					query.FieldVisibility:         {},
					query.FieldCase:               {},
					query.FieldRepoHasFile:        {},
					query.FieldRepoHasCommitAfter: {},
					query.FieldPatternType:        {},
					query.FieldSelect:             {},
				}

				// Don't run a repo search if the search contains fields that aren't on the allowlist.
				exists := true
				query.VisitParameter(f.ToBasic().ToParseTree(), func(field, _ string, _ bool, _ query.Annotation) {
					if _, ok := fieldAllowlist[field]; !ok {
						exists = false
					}
				})
				return exists
			}

			// returns an updated RepoOptions if the pattern part of a query can be used to
			// search repos. A problematic case we check for is when the pattern contains `@`,
			// which may confuse downstream logic to interpret it as part of `repo@rev` syntax.
			addPatternAsRepoFilter := func(pattern string, opts search.RepoOptions) (search.RepoOptions, bool) {
				if pattern == "" {
					return opts, true
				}

				opts.RepoFilters = append(make([]string, 0, len(opts.RepoFilters)), opts.RepoFilters...)
				opts.CaseSensitiveRepoFilters = f.IsCaseSensitive()

				patternPrefix := strings.SplitN(pattern, "@", 2)
				if len(patternPrefix) == 1 {
					// No "@" in pattern? We're good.
					opts.RepoFilters = append(opts.RepoFilters, pattern)
					return opts, true
				}

				if patternPrefix[0] != "" {
					// Extend the repo search using the pattern value, but
					// since the pattern contains @, only search the part
					// prefixed by the first @. This because downstream
					// logic will get confused by the presence of @ and try
					// to resolve repo revisions. See #27816.
					if _, err := regexp.Compile(patternPrefix[0]); err != nil {
						// Prefix is not valid regexp, so just reject it. This can happen for patterns where we've automatically added `(...).*?(...)`
						// such as `foo @bar` which becomes `(foo).*?(@bar)`, which when stripped becomes `(foo).*?(` which is unbalanced and invalid.
						// Why is this a mess? Because validation for everything, including repo values, should be done up front so far possible, not downtsream
						// after possible modifications. By the time we reach this code, the pattern should already have been considered valid to continue with
						// a search. But fixing the order of concerns for repo code is not something @rvantonder is doing today.
						return search.RepoOptions{}, false
					}
					opts.RepoFilters = append(opts.RepoFilters, patternPrefix[0])
					return opts, true
				}

				// This pattern starts with @, of the form "@thing". We can't
				// consistently handle search repos of this form, because
				// downstream logic will attempt to interpret "thing" as a repo
				// revision, may fail, and cause us to raise an alert for any
				// non `type:repo` search. Better to not attempt a repo search.
				return search.RepoOptions{}, false
			}

			if valid() {
				if repoOptions, ok := addPatternAsRepoFilter(f.ToBasic().PatternString(), repoOptions); ok {
					var mode search.GlobalSearchMode
					if repoUniverseSearch {
						mode = search.ZoektGlobalSearch
					}
					if skipRepoSubsetSearch {
						mode = search.SkipUnindexed
					}
					addJob(&run.RepoSearchJob{
						RepoOpts:                     repoOptions,
						Features:                     features,
						FilePatternsReposMustInclude: patternInfo.FilePatternsReposMustInclude,
						FilePatternsReposMustExclude: patternInfo.FilePatternsReposMustExclude,
						Mode:                         mode,
					})
				}
			}
		}
	}

	return NewParallelJob(allJobs...), nil
}

var metricFeatureFlagUnavailable = promauto.NewCounter(prometheus.CounterOpts{
	Name: "src_search_featureflag_unavailable",
	Help: "temporary counter to check if we have feature flag available in practice.",
})

func computeFileMatchLimit(b query.Basic, p search.Protocol) int {
	if count := b.Count(); count != nil {
		return *count
	}

	if b.IsStructural() {
		return limits.DefaultMaxSearchResults
	}

	switch p {
	case search.Batch:
		return limits.DefaultMaxSearchResults
	case search.Streaming:
		return limits.DefaultMaxSearchResultsStreaming
	}
	panic("unreachable")
}

func timeoutDuration(b query.Basic) time.Duration {
	d := limits.DefaultTimeout
	maxTimeout := time.Duration(limits.SearchLimits(conf.Get()).MaxTimeoutSeconds) * time.Second
	timeout := b.GetTimeout()
	if timeout != nil {
		d = *timeout
	} else if b.Count() != nil {
		// If `count:` is set but `timeout:` is not explicitly set, use the max timeout
		d = maxTimeout
	}
	if d > maxTimeout {
		d = maxTimeout
	}
	return d
}

func mapSlice(values []string, f func(string) string) []string {
	result := make([]string, len(values))
	for i, v := range values {
		result[i] = f(v)
	}
	return result
}

func count(b query.Basic, p search.Protocol) int {
	if count := b.Count(); count != nil {
		return *count
	}

	if b.IsStructural() {
		return limits.DefaultMaxSearchResults
	}

	switch p {
	case search.Batch:
		return limits.DefaultMaxSearchResults
	case search.Streaming:
		return limits.DefaultMaxSearchResultsStreaming
	}
	panic("unreachable")
}

// toTextPatternInfo converts a an atomic query to internal values that drive
// text search. An atomic query is a Basic query where the Pattern is either
// nil, or comprises only one Pattern node (hence, an atom, and not an
// expression). See TextPatternInfo for the values it computes and populates.
func toTextPatternInfo(b query.Basic, resultTypes result.Types, p search.Protocol) *search.TextPatternInfo {
	// Handle file: and -file: filters.
	filesInclude, filesExclude := b.IncludeExcludeValues(query.FieldFile)
	// Handle lang: and -lang: filters.
	langInclude, langExclude := b.IncludeExcludeValues(query.FieldLang)
	filesInclude = append(filesInclude, mapSlice(langInclude, query.LangToFileRegexp)...)
	filesExclude = append(filesExclude, mapSlice(langExclude, query.LangToFileRegexp)...)
	filesReposMustInclude, filesReposMustExclude := b.IncludeExcludeValues(query.FieldRepoHasFile)
	selector, _ := filter.SelectPathFromString(b.FindValue(query.FieldSelect)) // Invariant: select is validated
	count := count(b, p)

	// Ugly assumption: for a literal search, the IsRegexp member of
	// TextPatternInfo must be set true. The logic assumes that a literal
	// pattern is an escaped regular expression.
	isRegexp := b.IsLiteral() || b.IsRegexp()

	if b.Pattern == nil {
		// For compatibility: A nil pattern implies isRegexp is set to
		// true. This has no effect on search logic.
		isRegexp = true
	}

	negated := false
	if p, ok := b.Pattern.(query.Pattern); ok {
		negated = p.Negated
	}

	return &search.TextPatternInfo{
		// Values dependent on pattern atom.
		IsRegExp:        isRegexp,
		IsStructuralPat: b.IsStructural(),
		IsCaseSensitive: b.IsCaseSensitive(),
		FileMatchLimit:  int32(count),
		Pattern:         b.PatternString(),
		IsNegated:       negated,

		// Values dependent on parameters.
		IncludePatterns:              filesInclude,
		ExcludePattern:               query.UnionRegExps(filesExclude),
		FilePatternsReposMustInclude: filesReposMustInclude,
		FilePatternsReposMustExclude: filesReposMustExclude,
		PatternMatchesPath:           resultTypes.Has(result.TypePath),
		PatternMatchesContent:        resultTypes.Has(result.TypeFile),
		Languages:                    langInclude,
		PathPatternsAreCaseSensitive: b.IsCaseSensitive(),
		CombyRule:                    b.FindValue(query.FieldCombyRule),
		Index:                        b.Index(),
		Select:                       selector,
	}
}

// computeResultTypes returns result types based three inputs: `type:...` in the query,
// the `pattern`, and top-level `searchType` (coming from a GQL value).
func computeResultTypes(types []string, b query.Basic, searchType query.SearchType) result.Types {
	var rts result.Types
	if searchType == query.SearchTypeStructural && !b.IsEmptyPattern() {
		rts = result.TypeStructural
	} else {
		if len(types) == 0 {
			rts = result.TypeFile | result.TypePath | result.TypeRepo
		} else {
			for _, t := range types {
				rts = rts.With(result.TypeFromString[t])
			}
		}
	}
	return rts
}

func toRepoOptions(b query.Basic, userSettings *schema.Settings) search.RepoOptions {
	repoFilters, minusRepoFilters := b.Repositories()

	var settingForks, settingArchived bool
	if v := userSettings.SearchIncludeForks; v != nil {
		settingForks = *v
	}
	if v := userSettings.SearchIncludeArchived; v != nil {
		settingArchived = *v
	}

	fork := query.No
	if searchrepos.ExactlyOneRepo(repoFilters) || settingForks {
		// fork defaults to No unless either of:
		// (1) exactly one repo is being searched, or
		// (2) user/org/global setting includes forks
		fork = query.Yes
	}
	if setFork := b.Fork(); setFork != nil {
		fork = *setFork
	}

	archived := query.No
	if searchrepos.ExactlyOneRepo(repoFilters) || settingArchived {
		// archived defaults to No unless either of:
		// (1) exactly one repo is being searched, or
		// (2) user/org/global setting includes archives in all searches
		archived = query.Yes
	}
	if setArchived := b.Archived(); setArchived != nil {
		archived = *setArchived
	}

	visibility := b.Visibility()
	commitAfter := b.FindValue(query.FieldRepoHasCommitAfter)
	searchContextSpec := b.FindValue(query.FieldContext)

	return search.RepoOptions{
		RepoFilters:       repoFilters,
		MinusRepoFilters:  minusRepoFilters,
		Dependencies:      b.Dependencies(),
		Dependents:        b.Dependents(),
		SearchContextSpec: searchContextSpec,
		ForkSet:           b.Fork() != nil,
		OnlyForks:         fork == query.Only,
		NoForks:           fork == query.No,
		ArchivedSet:       b.Archived() != nil,
		OnlyArchived:      archived == query.Only,
		NoArchived:        archived == query.No,
		Visibility:        visibility,
		CommitAfter:       commitAfter,
	}
}

// jobBuilder represents computed static values that are backend agnostic: we
// generally need to compute these values before we're able to create (or build)
// multiple specific jobs. If you want to add new fields or state to run a
// search, ask yourself: is this value specific to a backend like Zoekt,
// searcher, or gitserver, or a new backend? If yes, then that new field does
// not belong in this builder type, and your new field should probably be
// computed either using values in this builder, or obtained from the outside
// world where you construct your specific search job.
//
// If you _may_ need the value available to start a search across differnt
// backends, then this builder type _may_ be the right place for it to live.
// If in doubt, ask the search team.
type jobBuilder struct {
	query          query.Basic
	resultTypes    result.Types
	repoOptions    search.RepoOptions
	features       *search.Features
	fileMatchLimit int32
	selector       filter.SelectPath
}

func (b *jobBuilder) newZoektGlobalSearch(typ search.IndexedRequestType) (job.Job, error) {
	zoektQuery, err := zoekt.QueryToZoektQuery(b.query, b.resultTypes, b.features, typ)
	if err != nil {
		return nil, err
	}

	defaultScope, err := zoekt.DefaultGlobalQueryScope(b.repoOptions)
	if err != nil {
		return nil, err
	}

	includePrivate := b.repoOptions.Visibility == query.Private || b.repoOptions.Visibility == query.Any
	globalZoektQuery := zoekt.NewGlobalZoektQuery(zoektQuery, defaultScope, includePrivate)

	zoektArgs := &search.ZoektParameters{
		// TODO(rvantonder): the Query value is set when the global zoekt query is
		// enriched with private repository data in the search job's Run method, and
		// is therefore set to `nil` below.
		// Ideally, The ZoektParameters type should not expose this field for Universe text
		// searches at all, and will be removed once jobs are fully migrated.
		Query:          nil,
		Typ:            typ,
		FileMatchLimit: b.fileMatchLimit,
		Select:         b.selector,
	}

	switch typ {
	case search.SymbolRequest:
		return &zoekt.GlobalSymbolSearchJob{
			GlobalZoektQuery: globalZoektQuery,
			ZoektArgs:        zoektArgs,
			RepoOpts:         b.repoOptions,
		}, nil
	case search.TextRequest:
		return &zoekt.GlobalTextSearchJob{
			GlobalZoektQuery: globalZoektQuery,
			ZoektArgs:        zoektArgs,
			RepoOpts:         b.repoOptions,
		}, nil
	}
	return nil, errors.Errorf("attempt to create unrecognized zoekt global search with value %v", typ)
}

func (b *jobBuilder) newZoektSearch(typ search.IndexedRequestType) (job.Job, error) {
	zoektQuery, err := zoekt.QueryToZoektQuery(b.query, b.resultTypes, b.features, typ)
	if err != nil {
		return nil, err
	}

	switch typ {
	case search.SymbolRequest:
		return &zoekt.SymbolSearchJob{
			Query:          zoektQuery,
			FileMatchLimit: b.fileMatchLimit,
			Select:         b.selector,
		}, nil
	case search.TextRequest:
		return &zoekt.RepoSubsetTextSearchJob{
			Query:          zoektQuery,
			Typ:            typ,
			FileMatchLimit: b.fileMatchLimit,
			Select:         b.selector,
		}, nil
	}
	return nil, errors.Errorf("attempt to create unrecognized zoekt search with value %v", typ)
}

func jobMode(b query.Basic, resultTypes result.Types, st query.SearchType, onSourcegraphDotCom bool) (repoUniverseSearch, skipRepoSubsetSearch, runZoektOverRepos bool) {
	isGlobalSearch := func() bool {
		if st == query.SearchTypeStructural {
			return false
		}

		return query.ForAll(b.ToParseTree(), func(node query.Node) bool {
			n, ok := node.(query.Parameter)
			if !ok {
				return true
			}
			switch n.Field {
			case query.FieldContext:
				return searchcontexts.IsGlobalSearchContextSpec(n.Value)
			case query.FieldRepo:
				// We allow -repo: in global search.
				return n.Negated
			case query.FieldRepoHasFile:
				return false
			default:
				return true
			}
		})
	}

	hasGlobalSearchResultType := resultTypes.Has(result.TypeFile | result.TypePath | result.TypeSymbol)
	isIndexedSearch := b.Index() != query.No
	noPattern := b.IsEmptyPattern()
	noFile := !b.Exists(query.FieldFile)
	noLang := !b.Exists(query.FieldLang)
	isEmpty := noPattern && noFile && noLang

	repoUniverseSearch = isGlobalSearch() && isIndexedSearch && hasGlobalSearchResultType && !isEmpty
	// skipRepoSubsetSearch is a value that controls whether to
	// run unindexed search in a specific scenario of queries that
	// contain no repo-affecting filters (global mode). When on
	// sourcegraph.com, we resolve only a subset of all indexed
	// repos to search. This control flow implies len(searcherRepos)
	// is always 0, meaning that we should not create jobs to run
	// unindexed searcher.
	skipRepoSubsetSearch = isEmpty || (repoUniverseSearch && onSourcegraphDotCom)

	// runZoektOverRepos controls whether we run Zoekt over a set of
	// resolved repositories. Because Zoekt can run natively run over all
	// repositories (AKA global search), we can sometimes skip searching
	// over resolved repos.
	//
	// The decision to run over a set of repos is as follows:
	// (1) When we don't run global search, run Zoekt over repositories (we have to, otherwise
	// we'd be skipping indexed search entirely).
	// (2) If on Sourcegraph.com, resolve repos unconditionally (we run both global search
	// and search over resolved repos, and return results from either job).
	runZoektOverRepos = !repoUniverseSearch || onSourcegraphDotCom

	return repoUniverseSearch, skipRepoSubsetSearch, runZoektOverRepos
}

<<<<<<< HEAD
func toFeatures(log slog.Logger, flags featureflag.FlagSet) search.Features {
	if flags == nil {
		flags = featureflag.FlagSet{}
=======
func toFeatures(flagSet *featureflag.FlagSet) search.Features {
	if flagSet == nil {
		flagSet = &featureflag.FlagSet{}
>>>>>>> 67174ed5
		metricFeatureFlagUnavailable.Inc()
		log.Warn("search feature flags are not available")
	}

	return search.Features{
		ContentBasedLangFilters: flagSet.GetBoolOr("search-content-based-lang-detection", false),
		HybridSearch:            flagSet.GetBoolOr("search-hybrid", false),
	}
}

// toAndJob creates a new job from a basic query whose pattern is an And operator at the root.
func toAndJob(log slog.Logger, inputs *run.SearchInputs, b query.Basic) (job.Job, error) {
	// Invariant: this function is only reachable from callers that
	// guarantee a root node with one or more queryOperands.
	queryOperands := b.Pattern.(query.Operator).Operands

	// Limit the number of results from each child to avoid a huge amount of memory bloat.
	// With streaming, we should re-evaluate this number.
	//
	// NOTE: It may be possible to page over repos so that each intersection is only over
	// a small set of repos, limiting massive number of results that would need to be
	// kept in memory otherwise.
	maxTryCount := 40000

	operands := make([]job.Job, 0, len(queryOperands))
	for _, queryOperand := range queryOperands {
		operand, err := toPatternExpressionJob(log, inputs, b.MapPattern(queryOperand))
		if err != nil {
			return nil, err
		}
		operands = append(operands, NewLimitJob(maxTryCount, operand))
	}

	return NewAndJob(operands...), nil
}

// toOrJob creates a new job from a basic query whose pattern is an Or operator at the top level
func toOrJob(log slog.Logger, inputs *run.SearchInputs, b query.Basic) (job.Job, error) {
	// Invariant: this function is only reachable from callers that
	// guarantee a root node with one or more queryOperands.
	queryOperands := b.Pattern.(query.Operator).Operands

	operands := make([]job.Job, 0, len(queryOperands))
	for _, term := range queryOperands {
		operand, err := toPatternExpressionJob(log, inputs, b.MapPattern(term))
		if err != nil {
			return nil, err
		}
		operands = append(operands, operand)
	}
	return NewOrJob(operands...), nil
}

func toPatternExpressionJob(log slog.Logger, inputs *run.SearchInputs, b query.Basic) (job.Job, error) {
	switch term := b.Pattern.(type) {
	case query.Operator:
		if len(term.Operands) == 0 {
			return NewNoopJob(), nil
		}

		switch term.Kind {
		case query.And:
			return toAndJob(log, inputs, b)
		case query.Or:
			return toOrJob(log, inputs, b)
		}
	case query.Pattern:
		return NewFlatJob(log, inputs, query.Flat{Parameters: b.Parameters, Pattern: &term})
	case query.Parameter:
		// evaluatePatternExpression does not process Parameter nodes.
		return NewNoopJob(), nil
	}
	// Unreachable.
	return nil, errors.Errorf("unrecognized type %T in evaluatePatternExpression", b.Pattern)
}

// toFlatJobs takes a query.Basic and expands it into a set query.Flat that are converted
// to jobs and joined with AndJob and OrJob.
func toFlatJobs(log slog.Logger, inputs *run.SearchInputs, b query.Basic) (job.Job, error) {
	if b.Pattern == nil {
		return NewFlatJob(log, inputs, query.Flat{Parameters: b.Parameters, Pattern: nil})
	} else {
		return toPatternExpressionJob(log, inputs, b)
	}
}<|MERGE_RESOLUTION|>--- conflicted
+++ resolved
@@ -789,15 +789,9 @@
 	return repoUniverseSearch, skipRepoSubsetSearch, runZoektOverRepos
 }
 
-<<<<<<< HEAD
-func toFeatures(log slog.Logger, flags featureflag.FlagSet) search.Features {
-	if flags == nil {
-		flags = featureflag.FlagSet{}
-=======
-func toFeatures(flagSet *featureflag.FlagSet) search.Features {
+func toFeatures(log slog.Logger, flagSet *featureflag.FlagSet) search.Features {
 	if flagSet == nil {
 		flagSet = &featureflag.FlagSet{}
->>>>>>> 67174ed5
 		metricFeatureFlagUnavailable.Inc()
 		log.Warn("search feature flags are not available")
 	}
