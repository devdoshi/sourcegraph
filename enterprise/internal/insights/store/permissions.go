--- conflicted
+++ resolved
@@ -24,11 +24,7 @@
 // code insights in the timeseries database. This approach makes the assumption that most users have access to most
 // repos - which is highly likely given the public / private model that repos use today.
 func (i *InsightPermStore) GetUnauthorizedRepoIDs(ctx context.Context) (results []api.RepoID, err error) {
-<<<<<<< HEAD
-	db := database.NewDB(i.logger, i.Store.Handle().DB())
-=======
-	db := database.NewDBWith(i.Store)
->>>>>>> 7f1aa182
+	db := database.NewDBWith(i.logger, i.Store)
 	store := db.Repos()
 	conds, err := database.AuthzQueryConds(ctx, db)
 	if err != nil {
@@ -60,12 +56,8 @@
 
 func NewInsightPermissionStore(db database.DB) *InsightPermStore {
 	return &InsightPermStore{
-<<<<<<< HEAD
 		logger: log.Scoped("InsightPermStore", ""),
-		Store:  basestore.NewWithDB(db, sql.TxOptions{}),
-=======
-		Store: basestore.NewWithHandle(db.Handle()),
->>>>>>> 7f1aa182
+		Store:  basestore.NewWithHandle(db.Handle()),
 	}
 }
 
