package resolvers

import (
	"context"
	"fmt"
	"sort"
	"sync"

	"github.com/graph-gophers/graphql-go"
	"github.com/graph-gophers/graphql-go/relay"
	"github.com/inconshreveable/log15"

	"github.com/sourcegraph/sourcegraph/cmd/frontend/graphqlbackend"
	"github.com/sourcegraph/sourcegraph/cmd/frontend/graphqlbackend/graphqlutil"
	"github.com/sourcegraph/sourcegraph/enterprise/internal/insights/store"
	"github.com/sourcegraph/sourcegraph/enterprise/internal/insights/types"
	"github.com/sourcegraph/sourcegraph/enterprise/internal/licensing"
	"github.com/sourcegraph/sourcegraph/internal/database"
	"github.com/sourcegraph/sourcegraph/lib/errors"
)

var _ graphqlbackend.InsightsDashboardConnectionResolver = &dashboardConnectionResolver{}
var _ graphqlbackend.InsightsDashboardResolver = &insightsDashboardResolver{}
var _ graphqlbackend.InsightViewConnectionResolver = &DashboardInsightViewConnectionResolver{}
var _ graphqlbackend.InsightsDashboardPayloadResolver = &insightsDashboardPayloadResolver{}
var _ graphqlbackend.InsightsPermissionGrantsResolver = &insightsPermissionGrantsResolver{}

type dashboardConnectionResolver struct {
	orgStore         database.OrgStore
	args             *graphqlbackend.InsightsDashboardsArgs
	withViewUniqueID *string

	baseInsightResolver

	// Cache results because they are used by multiple fields
	once       sync.Once
	dashboards []*types.Dashboard
	next       int64
	err        error
}

func (d *dashboardConnectionResolver) compute(ctx context.Context) ([]*types.Dashboard, error) {
	d.once.Do(func() {
		args := store.DashboardQueryArgs{}
		if d.args.After != nil {
			afterID, err := unmarshalDashboardID(graphql.ID(*d.args.After))
			if err != nil {
				d.err = errors.Wrap(err, "unmarshalID")
				return
			}
			args.After = int(afterID.Arg)
		}
		if d.args.First != nil {
			args.Limit = int(*d.args.First)
		}
		var err error
		args.UserID, args.OrgID, err = getUserPermissions(ctx, d.orgStore)
		if err != nil {
			d.err = errors.Wrap(err, "getUserPermissions")
			return
		}

		if d.args.ID != nil {
			id, err := unmarshalDashboardID(*d.args.ID)
			if err != nil {
				d.err = errors.Wrap(err, "unmarshalDashboardID")
			}
			if !id.isVirtualized() {
				args.ID = []int{int(id.Arg)}
			}
		}

		if d.withViewUniqueID != nil {
			args.WithViewUniqueID = d.withViewUniqueID
		}

		dashboards, err := d.dashboardStore.GetDashboards(ctx, args)
		if err != nil {
			d.err = err
			return
		}
		d.dashboards = dashboards
		for _, dashboard := range dashboards {
			if int64(dashboard.ID) > d.next {
				d.next = int64(dashboard.ID)
			}
		}
	})
	return d.dashboards, d.err
}

func (d *dashboardConnectionResolver) Nodes(ctx context.Context) ([]graphqlbackend.InsightsDashboardResolver, error) {
	dashboards, err := d.compute(ctx)
	if err != nil {
		return nil, err
	}
	resolvers := make([]graphqlbackend.InsightsDashboardResolver, 0, len(dashboards))
	for _, dashboard := range dashboards {
		id := newRealDashboardID(int64(dashboard.ID))
		resolvers = append(resolvers, &insightsDashboardResolver{dashboard: dashboard, id: &id, baseInsightResolver: d.baseInsightResolver})
	}
	return resolvers, nil
}

func (d *dashboardConnectionResolver) PageInfo(ctx context.Context) (*graphqlutil.PageInfo, error) {
	_, err := d.compute(ctx)
	if err != nil {
		return nil, err
	}
	if d.next != 0 {
		return graphqlutil.NextPageCursor(string(newRealDashboardID(d.next).marshal())), nil
	}
	return graphqlutil.HasNextPage(false), nil
}

type insightsDashboardResolver struct {
	dashboard *types.Dashboard
	id        *dashboardID

	baseInsightResolver
}

func (i *insightsDashboardResolver) Title() string {
	return i.dashboard.Title
}

func (i *insightsDashboardResolver) ID() graphql.ID {
	return i.id.marshal()
}

func (i *insightsDashboardResolver) Views(ctx context.Context, args graphqlbackend.DashboardInsightViewConnectionArgs) graphqlbackend.InsightViewConnectionResolver {
	return &DashboardInsightViewConnectionResolver{ids: i.dashboard.InsightIDs, dashboard: i.dashboard, baseInsightResolver: i.baseInsightResolver, args: args}
}

func (i *insightsDashboardResolver) Grants() graphqlbackend.InsightsPermissionGrantsResolver {
	return &insightsPermissionGrantsResolver{
		UserIdGrants: i.dashboard.UserIdGrants,
		OrgIdGrants:  i.dashboard.OrgIdGrants,
		GlobalGrant:  i.dashboard.GlobalGrant,
	}
}

type insightsPermissionGrantsResolver struct {
	UserIdGrants []int64
	OrgIdGrants  []int64
	GlobalGrant  bool
}

func (i *insightsPermissionGrantsResolver) Users() []graphql.ID {
	var marshalledUserIds []graphql.ID
	for _, userIdGrant := range i.UserIdGrants {
		marshalledUserIds = append(marshalledUserIds, graphqlbackend.MarshalUserID(int32(userIdGrant)))
	}
	return marshalledUserIds
}

func (i *insightsPermissionGrantsResolver) Organizations() []graphql.ID {
	var marshalledOrgIds []graphql.ID
	for _, orgIdGrant := range i.OrgIdGrants {
		marshalledOrgIds = append(marshalledOrgIds, graphqlbackend.MarshalOrgID(int32(orgIdGrant)))
	}
	return marshalledOrgIds
}

func (i *insightsPermissionGrantsResolver) Global() bool {
	return i.GlobalGrant
}

type DashboardInsightViewConnectionResolver struct {
	baseInsightResolver

	args graphqlbackend.DashboardInsightViewConnectionArgs

	ids       []string
	dashboard *types.Dashboard

	once  sync.Once
	views []types.Insight
	next  string
	err   error
}

func (d *DashboardInsightViewConnectionResolver) Nodes(ctx context.Context) ([]graphqlbackend.InsightViewResolver, error) {
	resolvers := make([]graphqlbackend.InsightViewResolver, 0, len(d.ids))
	views, _, err := d.computeConnectedViews(ctx)
	if err != nil {
		return nil, err
	}
	for i := range views {
		resolvers = append(resolvers, &insightViewResolver{view: &views[i], baseInsightResolver: d.baseInsightResolver})
	}
	return resolvers, nil
}

func (d *DashboardInsightViewConnectionResolver) PageInfo(ctx context.Context) (*graphqlutil.PageInfo, error) {
	return graphqlutil.HasNextPage(false), nil
}

func (d *DashboardInsightViewConnectionResolver) computeConnectedViews(ctx context.Context) ([]types.Insight, string, error) {
	d.once.Do(func() {
		args := store.InsightsOnDashboardQueryArgs{DashboardID: d.dashboard.ID}
		if d.args.After != nil {
			var afterID string
			err := relay.UnmarshalSpec(graphql.ID(*d.args.After), &afterID)
			if err != nil {
				d.err = errors.Wrap(err, "unmarshalID")
				return
			}
			args.After = afterID
		}
		if d.args.First != nil {
			args.Limit = int(*d.args.First)
		}
		var err error

		viewSeries, err := d.insightStore.GetAllOnDashboard(ctx, args)
		if err != nil {
			d.err = err
			return
		}

		d.views = d.insightStore.GroupByView(ctx, viewSeries)
		sort.Slice(d.views, func(i, j int) bool {
			return d.views[i].DashboardViewId < d.views[j].DashboardViewId
		})

		if len(d.views) > 0 {
			d.next = fmt.Sprintf("%d", d.views[len(d.views)-1].DashboardViewId)
		}
	})
	return d.views, d.next, d.err
}

func (r *Resolver) CreateInsightsDashboard(ctx context.Context, args *graphqlbackend.CreateInsightsDashboardArgs) (graphqlbackend.InsightsDashboardPayloadResolver, error) {
	dashboardGrants, err := parseDashboardGrants(args.Input.Grants)
	if err != nil {
		return nil, errors.Wrap(err, "unable to parse dashboard grants")
	}
	if len(dashboardGrants) == 0 {
		return nil, errors.New("dashboard must be created with at least one grant")
	}

<<<<<<< HEAD
	userIds, orgIds, err := getUserPermissions(ctx, database.NewDB(r.logger, r.workerBaseStore.Handle().DB()).Orgs())
=======
	userIds, orgIds, err := getUserPermissions(ctx, database.NewDBWith(r.workerBaseStore).Orgs())
>>>>>>> 7f1aa182
	if err != nil {
		return nil, errors.Wrap(err, "getUserPermissions")
	}
	hasPermissionToCreate := hasPermissionForGrants(dashboardGrants, userIds, orgIds)
	if !hasPermissionToCreate {
		return nil, errors.New("user does not have permission to create this dashboard")
	}

	dashboard, err := r.dashboardStore.CreateDashboard(ctx, store.CreateDashboardArgs{
		Dashboard: types.Dashboard{Title: args.Input.Title, Save: true},
		Grants:    dashboardGrants,
		UserID:    userIds,
		OrgID:     orgIds})
	if err != nil {
		return nil, err
	}
	if dashboard == nil {
		return nil, nil
	}
	return &insightsDashboardPayloadResolver{dashboard: dashboard, baseInsightResolver: r.baseInsightResolver}, nil
}

func (r *Resolver) UpdateInsightsDashboard(ctx context.Context, args *graphqlbackend.UpdateInsightsDashboardArgs) (graphqlbackend.InsightsDashboardPayloadResolver, error) {
	permissionsValidator := PermissionsValidatorFromBase(&r.baseInsightResolver)

	var dashboardGrants []store.DashboardGrant
	if args.Input.Grants != nil {
		parsedGrants, err := parseDashboardGrants(*args.Input.Grants)
		if err != nil {
			return nil, errors.Wrap(err, "unable to parse dashboard grants")
		}
		dashboardGrants = parsedGrants
	}
	dashboardID, err := unmarshalDashboardID(args.Id)
	if err != nil {
		return nil, errors.Wrap(err, "unable to unmarshal dashboard id")
	}
	if dashboardID.isVirtualized() {
		return nil, errors.New("unable to update a virtualized dashboard")
	}

	err = permissionsValidator.validateUserAccessForDashboard(ctx, int(dashboardID.Arg))
	if err != nil {
		return nil, err
	}

	dashboard, err := r.dashboardStore.UpdateDashboard(ctx, store.UpdateDashboardArgs{
		ID:     int(dashboardID.Arg),
		Title:  args.Input.Title,
		Grants: dashboardGrants,
		UserID: permissionsValidator.userIds,
		OrgID:  permissionsValidator.orgIds})
	if err != nil {
		return nil, err
	}
	if dashboard == nil {
		return nil, nil
	}
	return &insightsDashboardPayloadResolver{dashboard: dashboard, baseInsightResolver: r.baseInsightResolver}, nil
}

func parseDashboardGrants(inputGrants graphqlbackend.InsightsPermissionGrants) ([]store.DashboardGrant, error) {
	dashboardGrants := []store.DashboardGrant{}
	if inputGrants.Users != nil {
		for _, userGrant := range *inputGrants.Users {
			userID, err := graphqlbackend.UnmarshalUserID(userGrant)
			if err != nil {
				return nil, errors.Wrap(err, fmt.Sprintf("unable to unmarshal user id: %s", userGrant))
			}
			dashboardGrants = append(dashboardGrants, store.UserDashboardGrant(int(userID)))
		}
	}
	if inputGrants.Organizations != nil {
		for _, orgGrant := range *inputGrants.Organizations {
			orgID, err := graphqlbackend.UnmarshalOrgID(orgGrant)
			if err != nil {
				return nil, errors.Wrap(err, fmt.Sprintf("unable to unmarshal org id: %s", orgGrant))
			}
			dashboardGrants = append(dashboardGrants, store.OrgDashboardGrant(int(orgID)))
		}
	}
	if inputGrants.Global != nil && *inputGrants.Global {
		dashboardGrants = append(dashboardGrants, store.GlobalDashboardGrant())
	}
	return dashboardGrants, nil
}

// Checks that each grant is contained in the available user/org ids.
func hasPermissionForGrants(dashboardGrants []store.DashboardGrant, userIds []int, orgIds []int) bool {
	allowedUsers := make(map[int]bool)
	allowedOrgs := make(map[int]bool)

	for _, userId := range userIds {
		allowedUsers[userId] = true
	}
	for _, orgId := range orgIds {
		allowedOrgs[orgId] = true
	}

	for _, requestedGrant := range dashboardGrants {
		if requestedGrant.UserID != nil {
			if _, ok := allowedUsers[*requestedGrant.UserID]; !ok {
				return false
			}
		}
		if requestedGrant.OrgID != nil {
			if _, ok := allowedOrgs[*requestedGrant.OrgID]; !ok {
				return false
			}
		}
	}
	return true
}

func (r *Resolver) DeleteInsightsDashboard(ctx context.Context, args *graphqlbackend.DeleteInsightsDashboardArgs) (*graphqlbackend.EmptyResponse, error) {
	emptyResponse := &graphqlbackend.EmptyResponse{}

	dashboardID, err := unmarshalDashboardID(args.Id)
	if err != nil {
		return emptyResponse, err
	}
	if dashboardID.isVirtualized() {
		return emptyResponse, nil
	}

	licenseError := licensing.Check(licensing.FeatureCodeInsights)
	if licenseError != nil {
		lamDashboardId, err := r.dashboardStore.EnsureLimitedAccessModeDashboard(ctx)
		if err != nil {
			return nil, errors.Wrap(err, "EnsureLimitedAccessModeDashboard")
		}
		if lamDashboardId == int(dashboardID.Arg) {
			return nil, errors.New("Cannot delete this dashboard in Limited Access Mode")
		}
	}

	permissionsValidator := PermissionsValidatorFromBase(&r.baseInsightResolver)
	err = permissionsValidator.validateUserAccessForDashboard(ctx, int(dashboardID.Arg))
	if err != nil {
		return nil, err
	}

	err = r.dashboardStore.DeleteDashboard(ctx, int(dashboardID.Arg))
	if err != nil {
		return emptyResponse, err
	}
	return emptyResponse, nil
}

func (r *Resolver) AddInsightViewToDashboard(ctx context.Context, args *graphqlbackend.AddInsightViewToDashboardArgs) (_ graphqlbackend.InsightsDashboardPayloadResolver, err error) {
	var viewID string
	err = relay.UnmarshalSpec(args.Input.InsightViewID, &viewID)
	if err != nil {
		return nil, errors.Wrap(err, "unable to unmarshal insight view id")
	}
	dashboardID, err := unmarshalDashboardID(args.Input.DashboardID)
	if err != nil {
		return nil, errors.Wrap(err, "unable to unmarshal dashboard id")
	}

	tx, err := r.dashboardStore.Transact(ctx)
	if err != nil {
		return nil, err
	}
	defer func() { err = tx.Done(err) }()

	licenseError := licensing.Check(licensing.FeatureCodeInsights)
	if licenseError != nil {
		lamDashboardId, err := tx.EnsureLimitedAccessModeDashboard(ctx)
		if err != nil {
			return nil, errors.Wrap(err, "EnsureLimitedAccessModeDashboard")
		}
		if lamDashboardId == int(dashboardID.Arg) {
			return nil, errors.New("Cannot add insights to this dashboard while in Limited Access Mode")
		}
	}

	permissionsValidator := PermissionsValidatorFromBase(&r.baseInsightResolver)
	txValidator := permissionsValidator.WithBaseStore(tx.Store)
	err = txValidator.validateUserAccessForDashboard(ctx, int(dashboardID.Arg))
	if err != nil {
		return nil, err
	}
	err = txValidator.validateUserAccessForView(ctx, viewID)
	if err != nil {
		return nil, err
	}

	exists, err := tx.IsViewOnDashboard(ctx, int(dashboardID.Arg), viewID)
	if err != nil {
		return nil, errors.Wrap(err, "IsViewOnDashboard")
	}
	if !exists {
		log15.Debug("attempting to add insight view to dashboard", "dashboardId", dashboardID.Arg, "insightId", viewID)
		err = tx.AddViewsToDashboard(ctx, int(dashboardID.Arg), []string{viewID})
		if err != nil {
			return nil, errors.Wrap(err, "AddInsightViewToDashboard")
		}
	}

	dashboards, err := tx.GetDashboards(ctx, store.DashboardQueryArgs{ID: []int{int(dashboardID.Arg)},
		UserID: txValidator.userIds, OrgID: txValidator.orgIds})
	if err != nil {
		return nil, errors.Wrap(err, "GetDashboards")
	} else if len(dashboards) < 1 {
		return nil, errors.New("dashboard not found")
	}

	return &insightsDashboardPayloadResolver{dashboard: dashboards[0], baseInsightResolver: r.baseInsightResolver}, nil
}

func (r *Resolver) RemoveInsightViewFromDashboard(ctx context.Context, args *graphqlbackend.RemoveInsightViewFromDashboardArgs) (_ graphqlbackend.InsightsDashboardPayloadResolver, err error) {
	var viewID string
	err = relay.UnmarshalSpec(args.Input.InsightViewID, &viewID)
	if err != nil {
		return nil, errors.Wrap(err, "unable to unmarshal insight view id")
	}
	dashboardID, err := unmarshalDashboardID(args.Input.DashboardID)
	if err != nil {
		return nil, errors.Wrap(err, "unable to unmarshal dashboard id")
	}

	tx, err := r.dashboardStore.Transact(ctx)
	if err != nil {
		return nil, err
	}
	defer func() { err = tx.Done(err) }()

	licenseError := licensing.Check(licensing.FeatureCodeInsights)
	if licenseError != nil {
		lamDashboardId, err := tx.EnsureLimitedAccessModeDashboard(ctx)
		if err != nil {
			return nil, errors.Wrap(err, "EnsureLimitedAccessModeDashboard")
		}
		if lamDashboardId == int(dashboardID.Arg) {
			return nil, errors.New("Cannot remove insights from this dashboard while in Limited Access Mode")
		}
	}

	permissionsValidator := PermissionsValidatorFromBase(&r.baseInsightResolver)
	txValidator := permissionsValidator.WithBaseStore(tx.Store)
	err = txValidator.validateUserAccessForDashboard(ctx, int(dashboardID.Arg))
	if err != nil {
		return nil, err
	}

	err = tx.RemoveViewsFromDashboard(ctx, int(dashboardID.Arg), []string{viewID})
	if err != nil {
		return nil, errors.Wrap(err, "RemoveViewsFromDashboard")
	}
	dashboards, err := tx.GetDashboards(ctx, store.DashboardQueryArgs{ID: []int{int(dashboardID.Arg)},
		UserID: txValidator.userIds, OrgID: txValidator.orgIds})
	if err != nil {
		return nil, errors.Wrap(err, "GetDashboards")
	} else if len(dashboards) < 1 {
		return nil, errors.New("dashboard not found")
	}
	return &insightsDashboardPayloadResolver{dashboard: dashboards[0], baseInsightResolver: r.baseInsightResolver}, nil
}

type insightsDashboardPayloadResolver struct {
	dashboard *types.Dashboard

	baseInsightResolver
}

func (i *insightsDashboardPayloadResolver) Dashboard(ctx context.Context) (graphqlbackend.InsightsDashboardResolver, error) {
	id := newRealDashboardID(int64(i.dashboard.ID))
	return &insightsDashboardResolver{dashboard: i.dashboard, id: &id, baseInsightResolver: i.baseInsightResolver}, nil
}<|MERGE_RESOLUTION|>--- conflicted
+++ resolved
@@ -240,11 +240,7 @@
 		return nil, errors.New("dashboard must be created with at least one grant")
 	}
 
-<<<<<<< HEAD
-	userIds, orgIds, err := getUserPermissions(ctx, database.NewDB(r.logger, r.workerBaseStore.Handle().DB()).Orgs())
-=======
-	userIds, orgIds, err := getUserPermissions(ctx, database.NewDBWith(r.workerBaseStore).Orgs())
->>>>>>> 7f1aa182
+	userIds, orgIds, err := getUserPermissions(ctx, database.NewDBWith(r.logger, r.workerBaseStore).Orgs())
 	if err != nil {
 		return nil, errors.Wrap(err, "getUserPermissions")
 	}
